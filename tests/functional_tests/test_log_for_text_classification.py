--- conflicted
+++ resolved
@@ -12,9 +12,10 @@
 #  See the License for the specific language governing permissions and
 #  limitations under the License.
 
+from typing import TYPE_CHECKING
+
 import argilla as rg
 import pytest
-from argilla.client import api
 from argilla.client.client import Argilla
 from argilla.client.sdk.commons.errors import (
     BadRequestApiError,
@@ -22,13 +23,16 @@
     ValidationApiError,
 )
 from argilla.server.contexts import accounts
-from argilla.server.models import User
 from argilla.server.security.model import WorkspaceCreate, WorkspaceUserCreate
 from argilla.server.settings import settings
-from sqlalchemy.orm import Session
 
 from tests.client.conftest import SUPPORTED_VECTOR_SEARCH
-from tests.helpers import SecuredClient
+
+if TYPE_CHECKING:
+    from argilla.server.models import User
+    from sqlalchemy.ext.asyncio import AsyncSession
+
+    from tests.helpers import SecuredClient
 
 
 def test_log_records_with_multi_and_single_label_task(api: Argilla):
@@ -140,7 +144,7 @@
     condition=not SUPPORTED_VECTOR_SEARCH,
     reason="Vector search not supported",
 )
-def test_log_data_with_vectors_and_update_ko(mocked_client: SecuredClient):
+def test_log_data_with_vectors_and_update_ko(mocked_client: "SecuredClient"):
     dataset = "test_log_data_with_vectors_and_update_ko"
     text = "This is a text"
     vectors = {"my_bert": [1, 2, 3, 4]}
@@ -160,25 +164,15 @@
         )
 
 
-<<<<<<< HEAD
 @pytest.mark.asyncio
-async def test_log_data_in_several_workspaces(mocked_client: SecuredClient, admin: User, db: Session):
-=======
-def test_log_data_in_several_workspaces(mocked_client: SecuredClient, owner, db: Session):
->>>>>>> a99a3081
+async def test_log_data_in_several_workspaces(mocked_client: "SecuredClient", owner: "User", db: "AsyncSession"):
     workspace_name = "my-fun-workspace"
     dataset_name = "test_log_data_in_several_workspaces"
     text = "This is a text"
 
-<<<<<<< HEAD
-    for ws_name in [workspace_name, admin.username]:
+    for ws_name in [workspace_name, owner.username]:
         workspace = await accounts.create_workspace(db, WorkspaceCreate(name=ws_name))
-        await accounts.create_workspace_user(db, WorkspaceUserCreate(workspace_id=workspace.id, user_id=admin.id))
-=======
-    for ws_name in [workspace_name, owner.username]:
-        workspace = accounts.create_workspace(db, WorkspaceCreate(name=ws_name))
-        accounts.create_workspace_user(db, WorkspaceUserCreate(workspace_id=workspace.id, user_id=owner.id))
->>>>>>> a99a3081
+        await accounts.create_workspace_user(db, WorkspaceUserCreate(workspace_id=workspace.id, user_id=owner.id))
 
     api = Argilla(api_key=owner.api_key)
 
