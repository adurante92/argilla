--- conflicted
+++ resolved
@@ -231,14 +231,6 @@
         background=True,
     )
     assert isinstance(future, concurrent.futures.Future)
-<<<<<<< HEAD
-
-    # The dataset does not exist yet
-    with pytest.raises(NotFoundApiError):
-        api.load(dataset_name)
-
-=======
->>>>>>> 1a528199
     # Log the record to argilla
     try:
         future.result()
