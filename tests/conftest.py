#  Copyright 2021-present, the Recognai S.L. team.
#
#  Licensed under the Apache License, Version 2.0 (the "License");
#  you may not use this file except in compliance with the License.
#  You may obtain a copy of the License at
#
#      http://www.apache.org/licenses/LICENSE-2.0
#
#  Unless required by applicable law or agreed to in writing, software
#  distributed under the License is distributed on an "AS IS" BASIS,
#  WITHOUT WARRANTIES OR CONDITIONS OF ANY KIND, either express or implied.
#  See the License for the specific language governing permissions and
#  limitations under the License.
<<<<<<< HEAD
import asyncio
=======

>>>>>>> 48cc0166
import tempfile
from typing import TYPE_CHECKING, AsyncGenerator, Dict, Generator

import argilla as rg
import httpx
import pytest
import pytest_asyncio
from argilla._constants import API_KEY_HEADER_NAME, DEFAULT_API_KEY
from argilla.client.api import ArgillaSingleton
from argilla.client.apis.datasets import TextClassificationSettings
from argilla.client.client import Argilla, AuthenticatedClient
from argilla.client.sdk.users import api as users_api
from argilla.server.commons import telemetry
from argilla.server.commons.telemetry import TelemetryClient
from argilla.server.database import Base, get_async_db
from argilla.server.models import User, UserRole, Workspace
from argilla.server.search_engine import SearchEngine, get_search_engine
from argilla.server.server import app, argilla_app
from argilla.server.settings import settings
from fastapi.testclient import TestClient
from opensearchpy import OpenSearch
from sqlalchemy import create_engine
from sqlalchemy.ext.asyncio import create_async_engine

from tests.database import SyncTestSession, TestSession
from tests.factories import (
    AnnotatorFactory,
    OwnerFactory,
    UserFactory,
)
from tests.helpers import SecuredClient

if TYPE_CHECKING:
    from unittest.mock import MagicMock

    from pytest_mock import MockerFixture
    from sqlalchemy import Connection
    from sqlalchemy.ext.asyncio import AsyncConnection, AsyncSession
    from sqlalchemy.orm import Session


@pytest.fixture(scope="session")
def event_loop() -> Generator["asyncio.AbstractEventLoop", None, None]:
    loop = asyncio.get_event_loop_policy().get_event_loop()
    yield loop
    loop.close()


@pytest_asyncio.fixture(scope="session")
async def connection() -> AsyncGenerator["AsyncConnection", None]:
    # Create a temp directory to store a SQLite database used for testing
    with tempfile.TemporaryDirectory() as tmpdir:
        database_url = f"sqlite+aiosqlite:///{tmpdir}/test.db"
        engine = create_async_engine(database_url, connect_args={"check_same_thread": False})
        conn = await engine.connect()
        TestSession.configure(bind=conn)
        await conn.run_sync(Base.metadata.create_all)

        yield conn

        await conn.run_sync(Base.metadata.drop_all)
        await conn.close()
        await engine.dispose()


@pytest_asyncio.fixture(autouse=True)
async def db(connection: "AsyncConnection") -> AsyncGenerator["AsyncSession", None]:
    await connection.begin_nested()
    session = TestSession()

    yield session

    await session.close()
    await TestSession.remove()
    await connection.rollback()


@pytest.fixture
def sync_connection() -> Generator["Connection", None, None]:
    with tempfile.TemporaryDirectory() as tmpdir:
        database_url = f"sqlite:///{tmpdir}/test.db"
        engine = create_engine(database_url, connect_args={"check_same_thread": False})
        conn = engine.connect()
        SyncTestSession.configure(bind=conn)
        Base.metadata.create_all(engine)

        yield conn

        Base.metadata.drop_all(engine)
        conn.close()
        engine.dispose()


@pytest.fixture
def sync_db(sync_connection: "Connection") -> Generator["Session", None, None]:
    session = SyncTestSession()

    yield session

    session.close()
    SyncTestSession.remove()
    sync_connection.rollback()


@pytest.fixture(scope="function")
def mock_search_engine(mocker) -> Generator["SearchEngine", None, None]:
    return mocker.AsyncMock(SearchEngine)


@pytest.fixture(scope="function")
def client(request, mock_search_engine: SearchEngine) -> Generator[TestClient, None, None]:
    async def override_get_async_db():
        session = TestSession()
        yield session

    async def override_get_search_engine():
        yield mock_search_engine

    argilla_app.dependency_overrides[get_async_db] = override_get_async_db
    argilla_app.dependency_overrides[get_search_engine] = override_get_search_engine

    raise_server_exceptions = request.param if hasattr(request, "param") else False
    with TestClient(app, raise_server_exceptions=raise_server_exceptions) as client:
        yield client

    argilla_app.dependency_overrides.clear()


def is_running_elasticsearch() -> bool:
    open_search = OpenSearch(hosts=settings.elasticsearch)

    info = open_search.info(format="json")
    version_info = info["version"]

    return "distribution" not in version_info


@pytest.fixture(scope="session")
def elasticsearch_config():
    return {"hosts": settings.elasticsearch}


@pytest.fixture(scope="session")
def opensearch(elasticsearch_config):
    client = OpenSearch(**elasticsearch_config)
    yield client

    for index_info in client.cat.indices(index="ar.*,rg.*", format="json"):
        client.indices.delete(index=index_info["index"])


@pytest_asyncio.fixture(scope="function")
async def owner() -> User:
    return await OwnerFactory.create(first_name="Owner", username="owner", api_key="owner.apikey")


@pytest_asyncio.fixture(scope="function")
async def annotator() -> User:
    return await AnnotatorFactory.create(first_name="Annotator", username="annotator", api_key="annotator.apikey")


@pytest_asyncio.fixture(scope="function")
async def mock_user() -> User:
    workspace_a = await WorkspaceFactory.create(name="workspace-a")
    workspace_b = await WorkspaceFactory.create(name="workspace-b")
    return await UserFactory.create(
        first_name="Mock",
        username="mock-user",
        password_hash="$2y$05$eaw.j2Kaw8s8vpscVIZMfuqSIX3OLmxA21WjtWicDdn0losQ91Hw.",
        api_key="mock-user.apikey",
        workspaces=[workspace_a, workspace_b],
    )


@pytest.fixture(scope="function")
def owner_auth_header(owner: User) -> Dict[str, str]:
    return {API_KEY_HEADER_NAME: owner.api_key}


@pytest_asyncio.fixture(scope="function")
async def argilla_user() -> Generator[User, None, None]:
    user = await UserFactory.create(
        first_name="Argilla",
        username="argilla",
        role=UserRole.admin,  # Force to use an admin user
        password_hash="$2y$05$eaw.j2Kaw8s8vpscVIZMfuqSIX3OLmxA21WjtWicDdn0losQ91Hw.",
        api_key=DEFAULT_API_KEY,
        workspaces=[Workspace(name="argilla")],
    )
    yield user
    ArgillaSingleton.clear()


@pytest.fixture(scope="function")
def argilla_auth_header(argilla_user: User) -> Dict[str, str]:
    return {API_KEY_HEADER_NAME: argilla_user.api_key}


@pytest.fixture(autouse=True)
def test_telemetry(mocker: "MockerFixture") -> "MagicMock":
    telemetry._CLIENT = TelemetryClient(disable_send=True)

    return mocker.spy(telemetry._CLIENT, "track_data")


@pytest.fixture(autouse=True)
def using_test_client_from_argilla_python_client(monkeypatch, test_telemetry: "MagicMock", client: TestClient):
    real_whoami = users_api.whoami

    def whoami_mocked(*args, **kwargs):
        client_arg = args[-1] if args else kwargs["client"]

        monkeypatch.setattr(client_arg, "__httpx__", client)
        return real_whoami(client_arg)

    monkeypatch.setattr(users_api, "whoami", whoami_mocked)

    monkeypatch.setattr(httpx, "post", client.post)
    monkeypatch.setattr(httpx, "patch", client.patch)
    monkeypatch.setattr(httpx, "get", client.get)
    monkeypatch.setattr(httpx, "delete", client.delete)
    monkeypatch.setattr(httpx, "put", client.put)
    monkeypatch.setattr(httpx, "stream", client.stream)


@pytest.fixture
def api(argilla_user: User) -> Argilla:
    return Argilla(api_key=argilla_user.api_key, workspace=argilla_user.username)


@pytest.fixture
def mocked_client(
    monkeypatch, using_test_client_from_argilla_python_client, argilla_user: User, client: TestClient
) -> SecuredClient:
    client_ = SecuredClient(client, argilla_user)

    real_whoami = users_api.whoami

    def whoami_mocked(client: AuthenticatedClient):
        monkeypatch.setattr(client, "__httpx__", client_)
        return real_whoami(client)

    monkeypatch.setattr(users_api, "whoami", whoami_mocked)

    monkeypatch.setattr(httpx, "post", client_.post)
    monkeypatch.setattr(httpx, "patch", client_.patch)
    monkeypatch.setattr(httpx, "get", client_.get)
    monkeypatch.setattr(httpx, "delete", client_.delete)
    monkeypatch.setattr(httpx, "put", client_.put)

    from argilla.client.api import active_api

    rb_api = active_api()
    monkeypatch.setattr(rb_api.http_client, "__httpx__", client_)

    return client_


@pytest.fixture
def dataset_token_classification(mocked_client: SecuredClient) -> str:
    from datasets import load_dataset

    dataset = "gutenberg_spacy_ner"

    dataset_ds = load_dataset(
        "argilla/gutenberg_spacy-ner",
        split="train[:100]",
        # This revision does not includes the vectors info, so tests will pass
        revision="fff5f572e4cc3127f196f46ba3f9914c6fd0d763",
    )

    dataset_rb = rg.read_datasets(dataset_ds, task="TokenClassification")
    # Set annotations, required for training tests
    for rec in dataset_rb:
        # Strip off "score"
        rec.annotation = [prediction[:3] for prediction in rec.prediction]
        rec.annotation_agent = rec.prediction_agent
        rec.prediction = []
        rec.prediction_agent = None

    rg.delete(dataset)
    rg.log(name=dataset, records=dataset_rb)

    return dataset


@pytest.fixture
def dataset_text_classification(mocked_client: SecuredClient) -> str:
    from datasets import load_dataset

    dataset = "banking_sentiment_setfit"

    dataset_ds = load_dataset(
        f"argilla/{dataset}",
        split="train[:100]",
    )
    dataset_rb = [rg.TextClassificationRecord(text=rec["text"], annotation=rec["label"]) for rec in dataset_ds]
    labels = set([rec.annotation for rec in dataset_rb])
    rg.configure_dataset(dataset, settings=TextClassificationSettings(label_schema=labels))

    rg.delete(dataset)
    rg.log(name=dataset, records=dataset_rb)

    return dataset


@pytest.fixture
def dataset_text_classification_multi_label(mocked_client: SecuredClient) -> str:
    from datasets import load_dataset

    dataset = "research_titles_multi_label"

    dataset_ds = load_dataset("argilla/research_titles_multi-label", split="train[:100]")

    dataset_rb = rg.read_datasets(dataset_ds, task="TextClassification")

    dataset_rb = [rec for rec in dataset_rb if rec.annotation]

    rg.delete(dataset)
    rg.log(name=dataset, records=dataset_rb)

    return dataset


@pytest.fixture
def dataset_text2text(mocked_client: SecuredClient) -> str:
    from datasets import load_dataset

    dataset = "news_summary"

    dataset_ds = load_dataset("argilla/news-summary", split="train[:100]")

    records = []
    for entry in dataset_ds:
        records.append(rg.Text2TextRecord(text=entry["text"], annotation=entry["prediction"][0]["text"]))

    rg.delete(dataset)
    rg.log(name=dataset, records=records)

    return dataset<|MERGE_RESOLUTION|>--- conflicted
+++ resolved
@@ -11,11 +11,7 @@
 #  WITHOUT WARRANTIES OR CONDITIONS OF ANY KIND, either express or implied.
 #  See the License for the specific language governing permissions and
 #  limitations under the License.
-<<<<<<< HEAD
 import asyncio
-=======
-
->>>>>>> 48cc0166
 import tempfile
 from typing import TYPE_CHECKING, AsyncGenerator, Dict, Generator
 
@@ -45,6 +41,7 @@
     AnnotatorFactory,
     OwnerFactory,
     UserFactory,
+    WorkspaceFactory,
 )
 from tests.helpers import SecuredClient
 
