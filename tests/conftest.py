#  Copyright 2021-present, the Recognai S.L. team.
#
#  Licensed under the Apache License, Version 2.0 (the "License");
#  you may not use this file except in compliance with the License.
#  You may obtain a copy of the License at
#
#      http://www.apache.org/licenses/LICENSE-2.0
#
#  Unless required by applicable law or agreed to in writing, software
#  distributed under the License is distributed on an "AS IS" BASIS,
#  WITHOUT WARRANTIES OR CONDITIONS OF ANY KIND, either express or implied.
#  See the License for the specific language governing permissions and
#  limitations under the License.
import asyncio
import tempfile
from typing import TYPE_CHECKING, AsyncGenerator, Dict, Generator

import argilla as rg
import httpx
import pytest
import pytest_asyncio
from argilla._constants import API_KEY_HEADER_NAME, DEFAULT_API_KEY
from argilla.client.api import ArgillaSingleton
from argilla.client.apis.datasets import TextClassificationSettings
from argilla.client.client import Argilla
from argilla.client.sdk.client import AuthenticatedClient
from argilla.client.sdk.users import api as users_api
from argilla.server.commons import telemetry
from argilla.server.commons.telemetry import TelemetryClient
from argilla.server.database import Base, get_async_db
from argilla.server.models import User, UserRole, Workspace
from argilla.server.search_engine import SearchEngine, get_search_engine
from argilla.server.server import app, argilla_app
from argilla.server.settings import settings
from fastapi.testclient import TestClient
from opensearchpy import OpenSearch
from sqlalchemy import create_engine
<<<<<<< HEAD
from sqlalchemy.ext.asyncio import create_async_engine

from tests.database import SyncTestSession, TestSession
from tests.factories import (
    AdminFactory,
    AnnotatorFactory,
=======

from tests.database import TestSession
from tests.factories import (
    AnnotatorFactory,
    OwnerFactory,
>>>>>>> a99a3081
    UserFactory,
    WorkspaceFactory,
)
from tests.helpers import SecuredClient

if TYPE_CHECKING:
    from unittest.mock import MagicMock

    from pytest_mock import MockerFixture
    from sqlalchemy import Connection
    from sqlalchemy.ext.asyncio import AsyncConnection, AsyncSession
    from sqlalchemy.orm import Session


@pytest.fixture(scope="session")
def event_loop() -> Generator["asyncio.AbstractEventLoop", None, None]:
    loop = asyncio.get_event_loop_policy().get_event_loop()
    yield loop
    loop.close()


@pytest_asyncio.fixture(scope="session")
async def connection(request) -> AsyncGenerator["AsyncConnection", None]:
    # Create a temp directory to store a SQLite database used for testing
    with tempfile.TemporaryDirectory() as tmpdir:
        database_url = f"sqlite+aiosqlite:///{tmpdir}/test.db"
        engine = create_async_engine(database_url, connect_args={"check_same_thread": False})
        conn = await engine.connect()
        TestSession.configure(bind=conn)
        await conn.run_sync(Base.metadata.create_all)

        yield conn

        await conn.run_sync(Base.metadata.drop_all)
        await conn.close()
        await engine.dispose()


@pytest_asyncio.fixture(autouse=True)
async def db(connection: "AsyncConnection", request) -> AsyncGenerator["AsyncSession", None]:
    await connection.begin_nested()
    session = TestSession()

    yield session

    await session.close()
    await TestSession.remove()
    await connection.rollback()


@pytest.fixture
def sync_connection() -> Generator["Connection", None, None]:
    with tempfile.TemporaryDirectory() as tmpdir:
        database_url = f"sqlite:///{tmpdir}/test.db"
        engine = create_engine(database_url, connect_args={"check_same_thread": False})
        conn = engine.connect()
        SyncTestSession.configure(bind=conn)
        Base.metadata.create_all(engine)

        yield conn

        Base.metadata.drop_all(engine)
        conn.close()
        engine.dispose()


@pytest.fixture
def sync_db(sync_connection: "Connection") -> Generator["Session", None, None]:
    session = SyncTestSession()

    yield session

    session.close()
    SyncTestSession.remove()
    sync_connection.rollback()


@pytest.fixture(scope="function")
def mock_search_engine(mocker) -> Generator["SearchEngine", None, None]:
    return mocker.AsyncMock(SearchEngine)


@pytest.fixture(scope="function")
def client(request, mock_search_engine: SearchEngine) -> Generator[TestClient, None, None]:
    async def override_get_async_db():
        session = TestSession()
        yield session

    async def override_get_search_engine():
        yield mock_search_engine

    argilla_app.dependency_overrides[get_async_db] = override_get_async_db
    argilla_app.dependency_overrides[get_search_engine] = override_get_search_engine

    raise_server_exceptions = request.param if hasattr(request, "param") else False
    with TestClient(app, raise_server_exceptions=raise_server_exceptions) as client:
        yield client

    argilla_app.dependency_overrides.clear()


def is_running_elasticsearch() -> bool:
    open_search = OpenSearch(hosts=settings.elasticsearch)

    info = open_search.info(format="json")
    version_info = info["version"]

    return "distribution" not in version_info


@pytest.fixture(scope="session")
def elasticsearch_config():
    return {"hosts": settings.elasticsearch}


@pytest.fixture(scope="session")
def opensearch(elasticsearch_config):
    client = OpenSearch(**elasticsearch_config)
    yield client

    for index_info in client.cat.indices(index="ar.*,rg.*", format="json"):
        client.indices.delete(index=index_info["index"])


<<<<<<< HEAD
@pytest_asyncio.fixture(scope="function")
async def admin() -> User:
    return await AdminFactory.create(first_name="Admin", username="admin", api_key="admin.apikey")
=======
@pytest.fixture(scope="function")
def owner() -> User:
    return OwnerFactory.create(first_name="Owner", username="owner", api_key="owner.apikey")
>>>>>>> a99a3081


@pytest_asyncio.fixture(scope="function")
async def annotator() -> User:
    return await AnnotatorFactory.create(first_name="Annotator", username="annotator", api_key="annotator.apikey")


@pytest_asyncio.fixture(scope="function")
async def mock_user() -> User:
    workspace_a = await WorkspaceFactory.create(name="workspace-a")
    workspace_b = await WorkspaceFactory.create(name="workspace-b")
    return await UserFactory.create(
        first_name="Mock",
        username="mock-user",
        password_hash="$2y$05$eaw.j2Kaw8s8vpscVIZMfuqSIX3OLmxA21WjtWicDdn0losQ91Hw.",
        api_key="mock-user.apikey",
        workspaces=[workspace_a, workspace_b],
    )


@pytest.fixture(scope="function")
def owner_auth_header(owner: User) -> Dict[str, str]:
    return {API_KEY_HEADER_NAME: owner.api_key}


<<<<<<< HEAD
@pytest_asyncio.fixture(scope="function")
async def argilla_user() -> User:
    return await UserFactory.create(
=======
@pytest.fixture(scope="function")
def argilla_user() -> User:
    user = UserFactory.create(
>>>>>>> a99a3081
        first_name="Argilla",
        username="argilla",
        role=UserRole.admin,  # Force to use an admin user
        password_hash="$2y$05$eaw.j2Kaw8s8vpscVIZMfuqSIX3OLmxA21WjtWicDdn0losQ91Hw.",
        api_key=DEFAULT_API_KEY,
        workspaces=[Workspace(name="argilla")],
    )
    yield user
    ArgillaSingleton.clear()


@pytest.fixture(scope="function")
def argilla_auth_header(argilla_user: User) -> Dict[str, str]:
    return {API_KEY_HEADER_NAME: argilla_user.api_key}


@pytest.fixture(autouse=True)
def test_telemetry(mocker: "MockerFixture") -> "MagicMock":
    telemetry._CLIENT = TelemetryClient(disable_send=True)

    return mocker.spy(telemetry._CLIENT, "track_data")


@pytest.fixture(autouse=True)
def using_test_client_from_argilla_python_client(monkeypatch, test_telemetry: "MagicMock", client: TestClient):
    real_whoami = users_api.whoami

    def whoami_mocked(*args, **kwargs):
        client_arg = args[-1] if args else kwargs["client"]

        monkeypatch.setattr(client_arg, "__httpx__", client)
        return real_whoami(client_arg)

    monkeypatch.setattr(users_api, "whoami", whoami_mocked)

    monkeypatch.setattr(httpx, "post", client.post)
    monkeypatch.setattr(httpx, "patch", client.patch)
    monkeypatch.setattr(httpx, "get", client.get)
    monkeypatch.setattr(httpx, "delete", client.delete)
    monkeypatch.setattr(httpx, "put", client.put)
    monkeypatch.setattr(httpx, "stream", client.stream)


@pytest.fixture
def api(argilla_user: User) -> Argilla:
    return Argilla(api_key=argilla_user.api_key, workspace=argilla_user.username)


@pytest.fixture
def mocked_client(
    monkeypatch, using_test_client_from_argilla_python_client, argilla_user: User, client: TestClient
) -> SecuredClient:
    client_ = SecuredClient(client, argilla_user)

    real_whoami = users_api.whoami

    def whoami_mocked(client: AuthenticatedClient):
        monkeypatch.setattr(client, "__httpx__", client_)
        return real_whoami(client)

    monkeypatch.setattr(users_api, "whoami", whoami_mocked)

    monkeypatch.setattr(httpx, "post", client_.post)
    monkeypatch.setattr(httpx, "patch", client_.patch)
    monkeypatch.setattr(httpx, "get", client_.get)
    monkeypatch.setattr(httpx, "delete", client_.delete)
    monkeypatch.setattr(httpx, "put", client_.put)

    from argilla.client.api import active_api

    rb_api = active_api()
    monkeypatch.setattr(rb_api._client, "__httpx__", client_)

    return client_


@pytest.fixture
def dataset_token_classification(mocked_client: SecuredClient) -> str:
    from datasets import load_dataset

    dataset = "gutenberg_spacy_ner"

    dataset_ds = load_dataset(
        "argilla/gutenberg_spacy-ner",
        split="train[:100]",
        # This revision does not includes the vectors info, so tests will pass
        revision="fff5f572e4cc3127f196f46ba3f9914c6fd0d763",
    )

    dataset_rb = rg.read_datasets(dataset_ds, task="TokenClassification")
    # Set annotations, required for training tests
    for rec in dataset_rb:
        # Strip off "score"
        rec.annotation = [prediction[:3] for prediction in rec.prediction]
        rec.annotation_agent = rec.prediction_agent
        rec.prediction = []
        rec.prediction_agent = None

    rg.delete(dataset)
    rg.log(name=dataset, records=dataset_rb)

    return dataset


@pytest.fixture
def dataset_text_classification(mocked_client: SecuredClient) -> str:
    from datasets import load_dataset

    dataset = "banking_sentiment_setfit"

    dataset_ds = load_dataset(
        f"argilla/{dataset}",
        split="train[:100]",
    )
    dataset_rb = [rg.TextClassificationRecord(text=rec["text"], annotation=rec["label"]) for rec in dataset_ds]
    labels = set([rec.annotation for rec in dataset_rb])
    rg.configure_dataset(dataset, settings=TextClassificationSettings(label_schema=labels))

    rg.delete(dataset)
    rg.log(name=dataset, records=dataset_rb)

    return dataset


@pytest.fixture
def dataset_text_classification_multi_label(mocked_client: SecuredClient) -> str:
    from datasets import load_dataset

    dataset = "research_titles_multi_label"

    dataset_ds = load_dataset("argilla/research_titles_multi-label", split="train[:100]")

    dataset_rb = rg.read_datasets(dataset_ds, task="TextClassification")

    dataset_rb = [rec for rec in dataset_rb if rec.annotation]

    rg.delete(dataset)
    rg.log(name=dataset, records=dataset_rb)

    return dataset


@pytest.fixture
def dataset_text2text(mocked_client: SecuredClient) -> str:
    from datasets import load_dataset

    dataset = "news_summary"

    dataset_ds = load_dataset("argilla/news-summary", split="train[:100]")

    records = []
    for entry in dataset_ds:
        records.append(rg.Text2TextRecord(text=entry["text"], annotation=entry["prediction"][0]["text"]))

    rg.delete(dataset)
    rg.log(name=dataset, records=records)

    return dataset<|MERGE_RESOLUTION|>--- conflicted
+++ resolved
@@ -35,20 +35,12 @@
 from fastapi.testclient import TestClient
 from opensearchpy import OpenSearch
 from sqlalchemy import create_engine
-<<<<<<< HEAD
 from sqlalchemy.ext.asyncio import create_async_engine
 
 from tests.database import SyncTestSession, TestSession
-from tests.factories import (
-    AdminFactory,
-    AnnotatorFactory,
-=======
-
-from tests.database import TestSession
 from tests.factories import (
     AnnotatorFactory,
     OwnerFactory,
->>>>>>> a99a3081
     UserFactory,
     WorkspaceFactory,
 )
@@ -173,15 +165,9 @@
         client.indices.delete(index=index_info["index"])
 
 
-<<<<<<< HEAD
 @pytest_asyncio.fixture(scope="function")
-async def admin() -> User:
-    return await AdminFactory.create(first_name="Admin", username="admin", api_key="admin.apikey")
-=======
-@pytest.fixture(scope="function")
-def owner() -> User:
-    return OwnerFactory.create(first_name="Owner", username="owner", api_key="owner.apikey")
->>>>>>> a99a3081
+async def owner() -> User:
+    return await OwnerFactory.create(first_name="Owner", username="owner", api_key="owner.apikey")
 
 
 @pytest_asyncio.fixture(scope="function")
@@ -207,15 +193,9 @@
     return {API_KEY_HEADER_NAME: owner.api_key}
 
 
-<<<<<<< HEAD
 @pytest_asyncio.fixture(scope="function")
-async def argilla_user() -> User:
-    return await UserFactory.create(
-=======
-@pytest.fixture(scope="function")
-def argilla_user() -> User:
-    user = UserFactory.create(
->>>>>>> a99a3081
+async def argilla_user() -> Generator[User, None, None]:
+    user = await UserFactory.create(
         first_name="Argilla",
         username="argilla",
         role=UserRole.admin,  # Force to use an admin user
