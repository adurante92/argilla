--- conflicted
+++ resolved
@@ -27,15 +27,10 @@
 if TYPE_CHECKING:
     from sqlalchemy.ext.asyncio import AsyncSession
 
-<<<<<<< HEAD
 
 @pytest.mark.asyncio
-async def test_delete_field(client: TestClient, db: "AsyncSession", admin_auth_header: dict):
+async def test_delete_field(client: TestClient, db: "AsyncSession", owner_auth_header: dict):
     field = await TextFieldFactory.create(name="name", title="title")
-=======
-def test_delete_field(client: TestClient, db: Session, owner_auth_header):
-    field = TextFieldFactory.create(name="name", title="title")
->>>>>>> a99a3081
 
     response = client.delete(f"/api/v1/fields/{field.id}", headers=owner_auth_header)
 
@@ -76,17 +71,12 @@
     assert (await db.execute(select(func.count(Field.id)))).scalar() == 1
 
 
-<<<<<<< HEAD
 @pytest.mark.asyncio
 async def test_delete_field_belonging_to_published_dataset(
-    client: TestClient, db: "AsyncSession", admin_auth_header: dict
+    client: TestClient, db: "AsyncSession", owner_auth_header: dict
 ):
     dataset = await DatasetFactory.create(status=DatasetStatus.ready)
     field = await TextFieldFactory.create(dataset=dataset)
-=======
-def test_delete_field_belonging_to_published_dataset(client: TestClient, db: Session, owner_auth_header):
-    field = TextFieldFactory.create(dataset=DatasetFactory.build(status=DatasetStatus.ready))
->>>>>>> a99a3081
 
     response = client.delete(f"/api/v1/fields/{field.id}", headers=owner_auth_header)
 
@@ -95,14 +85,9 @@
     assert (await db.execute(select(func.count(Field.id)))).scalar() == 1
 
 
-<<<<<<< HEAD
 @pytest.mark.asyncio
-async def test_delete_field_with_nonexistent_field_id(client: TestClient, db: "AsyncSession", admin_auth_header: dict):
+async def test_delete_field_with_nonexistent_field_id(client: TestClient, db: "AsyncSession", owner_auth_header: dict):
     await TextFieldFactory.create()
-=======
-def test_delete_field_with_nonexistent_field_id(client: TestClient, db: Session, owner_auth_header):
-    TextFieldFactory.create()
->>>>>>> a99a3081
 
     response = client.delete(f"/api/v1/fields/{uuid4()}", headers=owner_auth_header)
 
