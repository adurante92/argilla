--- conflicted
+++ resolved
@@ -29,13 +29,9 @@
     RatingAnnotationFactory,
     TextAnnotationFactory,
 )
-<<<<<<< HEAD
-
 
 def _index_name_for_dataset(dataset):
     return f"rg.{dataset.id}"
-=======
->>>>>>> 6fde93f7
 
 
 def _running_with_elasticsearch() -> str:
@@ -74,7 +70,7 @@
     dataset = DatasetFactory.create()
     search_engine.create_index(dataset)
 
-    index_name = f"rg.{dataset.id}"
+    index_name = _index_name_for_dataset(dataset)
     assert elasticsearch.indices.exists(index=index_name)
 
     index = elasticsearch.indices.get(index=index_name)[index_name]
