#  coding=utf-8
#  Copyright 2021-present, the Recognai S.L. team.
#
#  Licensed under the Apache License, Version 2.0 (the "License");
#  you may not use this file except in compliance with the License.
#  You may obtain a copy of the License at
#
#      http://www.apache.org/licenses/LICENSE-2.0
#
#  Unless required by applicable law or agreed to in writing, software
#  distributed under the License is distributed on an "AS IS" BASIS,
#  WITHOUT WARRANTIES OR CONDITIONS OF ANY KIND, either express or implied.
#  See the License for the specific language governing permissions and
#  limitations under the License.
from typing import Any, Dict, List

import pytest
from argilla._constants import API_KEY_HEADER_NAME
from argilla.server.apis.v0.models.text_classification import (
    TextClassificationBulkRequest,
)
from argilla.server.commons.models import TaskType
from argilla.server.models import User, UserRole
from argilla.server.schemas.datasets import Dataset
from starlette.testclient import TestClient

from tests.factories import (
<<<<<<< HEAD
    AdminFactory,
    AnnotatorFactory,
    WorkspaceFactory,
    WorkspaceUserFactory,
)


@pytest.fixture(scope="function")
def dataset_name(client: TestClient, argilla_user: User, argilla_auth_header: dict):
    dataset_name = "test_dataset"
    try:
        client.delete(f"/api/datasets/{dataset_name}?workspace={argilla_user.username}", headers=argilla_auth_header)
        yield dataset_name
    finally:
        client.delete(
            f"/api/datasets/{dataset_name}?workspace={argilla_user.username}",
            headers=argilla_auth_header,
        )
=======
    AnnotatorFactory,
    DatasetFactory,
    UserFactory,
    WorkspaceFactory,
    WorkspaceUserFactory,
)
>>>>>>> a99a3081


def delete_dataset(client: TestClient, dataset_name: str, workspace: str, headers: Dict[str, Any]):
    url = f"/api/datasets/{dataset_name}?workspace={workspace}"

    assert client.delete(url, headers=headers).status_code == 200


def create_mock_dataset(
    client: TestClient, dataset_name: str, headers: Dict[str, Any], workspace: str, records: List = None
):
    url = f"/api/datasets/{dataset_name}/TextClassification:bulk?workspace={workspace}"

    bulk_data = TextClassificationBulkRequest(
        tags={"env": "test", "class": "text classification"},
        metadata={"config": {"the": "config"}},
        records=records or [],
    ).dict(by_alias=True)

    response = client.post(url, json=bulk_data, headers=headers)
    assert response.status_code == 200, response.json()


@pytest.mark.parametrize("role", [UserRole.owner, UserRole.admin])
def test_delete_dataset(client: TestClient, owner_auth_header: dict, role: UserRole):
    dataset = DatasetFactory.create()
    user = UserFactory(role=role, workspaces=[dataset.workspace])
    api_auth_headers = {API_KEY_HEADER_NAME: user.api_key}

    create_mock_dataset(client, dataset_name=dataset.name, workspace=dataset.workspace.name, headers=owner_auth_header)

    delete_dataset(client, dataset_name=dataset.name, workspace=dataset.workspace.name, headers=api_auth_headers)
    response = client.get(f"/api/datasets/{dataset.name}?workspace={dataset.workspace.name}", headers=api_auth_headers)

    assert response.status_code == 404, response.json()

    assert response.json() == {
        "detail": {
            "code": "argilla.api.errors::EntityNotFoundError",
            "params": {"name": dataset.name, "type": "ServiceDataset"},
        }
    }


def test_delete_dataset_with_missing_workspace(client: TestClient, owner_auth_header: dict):
    response = client.delete("/api/datasets/dataset", headers=owner_auth_header)

    assert response.status_code == 400
    assert response.json() == {
        "detail": {
            "code": "argilla.api.errors::MissingInputParamError",
            "params": {"message": "A workspace must be provided"},
        }
    }


@pytest.mark.parametrize("role", [UserRole.owner, UserRole.admin])
def test_create_dataset(client: TestClient, owner_auth_header: dict, role: UserRole):
    dataset = DatasetFactory.create()
    workspace_name = dataset.workspace.name
    delete_dataset(client, dataset_name=dataset.name, workspace=workspace_name, headers=owner_auth_header)

    user = UserFactory.create(role=role, workspaces=[dataset.workspace])

    request = dict(
        name=dataset.name,
        task=TaskType.text_classification,
        tags={"env": "test", "class": "text classification"},
        metadata={"config": {"the": "config"}},
    )

    response = client.post(
        f"/api/datasets?workspace={workspace_name}", json=request, headers={API_KEY_HEADER_NAME: user.api_key}
    )
    assert response.status_code == 200

    created_dataset = Dataset.parse_obj(response.json())

    assert created_dataset.id
    assert created_dataset.created_by == user.username
    assert created_dataset.metadata == request["metadata"]
    assert created_dataset.tags == request["tags"]
    assert created_dataset.name == dataset.name
    assert created_dataset.workspace == workspace_name
    assert created_dataset.task == TaskType.text_classification


def test_create_dataset_with_already_created_error(client: TestClient, owner_auth_header: dict):
    workspace = WorkspaceFactory.create()
    dataset = DatasetFactory.create()

    create_mock_dataset(client, dataset_name=dataset.name, headers=owner_auth_header, workspace=workspace.name)

    response = client.post(
        f"/api/datasets?workspace={workspace.name}",
        json={"name": dataset.name, "task": TaskType.text_classification},
        headers=owner_auth_header,
    )
    assert response.status_code == 409


def test_create_workspace_with_missing_workspace(client: TestClient, owner_auth_header: dict):
    dataset_name = "missing-workspace-dataset"

    response = client.post(
        "/api/datasets", json={"name": dataset_name, "task": TaskType.text_classification}, headers=owner_auth_header
    )

    assert response.status_code == 400


<<<<<<< HEAD
@pytest.mark.asyncio
async def test_create_dataset_using_several_workspaces(client: TestClient, dataset_name: str):
    workspace_a = await WorkspaceFactory.create()
    workspace_b = await WorkspaceFactory.create()
    user = await AdminFactory.create(workspaces=[workspace_a, workspace_b])

    mock_auth_headers = {API_KEY_HEADER_NAME: user.api_key}
    for workspace in user.workspaces:
        workspace_name = workspace.name
        delete_dataset(client, dataset_name=dataset_name, workspace=workspace_name, headers=mock_auth_headers)

        request = {"name": dataset_name, "task": TaskType.text_classification}

        response = client.post(f"/api/datasets?workspace={workspace_name}", json=request, headers=mock_auth_headers)
=======
@pytest.mark.parametrize("role", [UserRole.owner, UserRole.admin])
def test_create_dataset_using_several_workspaces(client: TestClient, role: UserRole):
    user = UserFactory.create(workspaces=WorkspaceFactory.create_batch(3), role=role)
    user_auth_headers = {API_KEY_HEADER_NAME: user.api_key}

    dataset_name = "test_dataset"

    other_workspace = user.workspaces[0]
    for workspace in user.workspaces[1:]:
        delete_dataset(client, dataset_name=dataset_name, workspace=workspace.name, headers=user_auth_headers)
        delete_dataset(client, dataset_name=dataset_name, workspace=other_workspace.name, headers=user_auth_headers)

        request = dict(name=dataset_name, task=TaskType.text_classification)
        response = client.post(f"/api/datasets?workspace={workspace.name}", json=request, headers=user_auth_headers)
>>>>>>> a99a3081

        assert response.status_code == 200, response.json()

        dataset = Dataset.parse_obj(response.json())

        assert dataset.created_by == user.username
        assert dataset.name == dataset_name
<<<<<<< HEAD
        assert dataset.owner == workspace_name
        assert dataset.task == TaskType.text_classification

        response = client.post(f"/api/datasets?workspace={workspace_name}", json=request, headers=mock_auth_headers)

        assert response.status_code == 409, response.json()

        another_ws = None
        for ws in user.workspaces:
            if ws.name != workspace_name:
                another_ws = ws.name
                break

        response = client.post(f"/api/datasets?workspace={another_ws}", json=request, headers=mock_auth_headers)
=======
        assert dataset.owner == workspace.name
        assert dataset.task == TaskType.text_classification

        response = client.post(f"/api/datasets?workspace={workspace.name}", json=request, headers=user_auth_headers)

        assert response.status_code == 409, response.json()

        response = client.post(
            f"/api/datasets?workspace={other_workspace.name}", json=request, headers=user_auth_headers
        )
>>>>>>> a99a3081

        assert response.status_code == 200, response.json()

        dataset = Dataset.parse_obj(response.json())

        assert dataset.created_by == user.username
        assert dataset.name == dataset_name
        assert dataset.workspace == other_workspace.name
        assert dataset.task == TaskType.text_classification

        delete_dataset(client, dataset_name=dataset_name, workspace=workspace_name, headers=mock_auth_headers)


@pytest.mark.parametrize("task", [TaskType.text_classification, TaskType.token_classification, TaskType.text2text])
def test_dataset_naming_validation(client: TestClient, owner_auth_header: dict, task):
    request = TextClassificationBulkRequest(records=[])
    dataset_name = "Wrong dataset name"

    workspace = WorkspaceFactory.create()

    response = client.post(
        f"/api/datasets/{dataset_name}/{task}:bulk?workspace={workspace.name}",
        json=request.dict(by_alias=True),
        headers=owner_auth_header,
    )

    assert response.status_code == 422
    assert response.json() == {
        "detail": {
            "code": "argilla.api.errors::ValidationError",
            "params": {
                "errors": [
                    {
                        "ctx": {"pattern": "^(?!-|_)[a-z0-9-_]+$"},
                        "loc": ["name"],
                        "msg": "string does not match regex " '"^(?!-|_)[a-z0-9-_]+$"',
                        "type": "value_error.str.regex",
                    }
                ],
                "model": "CreateDatasetRequest",
            },
        }
    }


def test_list_datasets(client: TestClient, owner_auth_header: dict):
    workspace = WorkspaceFactory.create()
    dataset = DatasetFactory.create()
    create_mock_dataset(client, dataset_name=dataset.name, headers=owner_auth_header, workspace=workspace.name)

    response = client.get(f"/api/datasets?workspace={workspace.name}", headers=owner_auth_header)
    assert response.status_code == 200

    datasets = [Dataset.parse_obj(item) for item in response.json()]
    assert len(datasets) > 0

    assert dataset.name in [ds.name for ds in datasets]
    for ds in datasets:
        assert ds.id


@pytest.mark.parametrize("role", [UserRole.owner, UserRole.admin])
def test_list_datasets_without_workspace(client: TestClient, owner_auth_header: dict, role: UserRole):
    dataset = DatasetFactory.create()
    user = UserFactory.create(role=role, workspaces=[dataset.workspace])

    create_mock_dataset(client, dataset.name, headers=owner_auth_header, workspace=dataset.workspace.name)
    response = client.get("/api/datasets", headers={API_KEY_HEADER_NAME: user.api_key})

    assert response.status_code == 200


@pytest.mark.parametrize("role", [UserRole.owner, UserRole.admin, UserRole.annotator])
def test_update_dataset(client: TestClient, owner_auth_header: dict, role: UserRole):
    dataset = DatasetFactory.create()
    workspace_name = dataset.workspace.name
    create_mock_dataset(client, dataset_name=dataset.name, headers=owner_auth_header, workspace=workspace_name)

    user = UserFactory.create(role=role, workspaces=[dataset.workspace])
    response = client.patch(
        f"/api/datasets/{dataset.name}?workspace={workspace_name}",
        json={"metadata": {"new": "value"}},
        headers={API_KEY_HEADER_NAME: user.api_key},
    )
    assert response.status_code == 200

    response = client.get(
        f"/api/datasets/{dataset.name}?workspace={workspace_name}", headers={API_KEY_HEADER_NAME: user.api_key}
    )
    assert response.status_code == 200, response.json()

    ds = Dataset.parse_obj(response.json())
    assert ds.metadata["new"] == "value"


<<<<<<< HEAD
@pytest.mark.asyncio
async def test_update_dataset_by_annotator(
    client: TestClient, argilla_user: User, argilla_auth_header: dict, dataset_name: str, annotator: User
):
    workspace_name = argilla_user.username

    for workspace in argilla_user.workspaces:
        if workspace.name == workspace_name:
            await WorkspaceUserFactory.create(workspace_id=workspace.id, user_id=annotator.id)
            break

    create_mock_dataset(client, dataset_name=dataset_name, headers=argilla_auth_header, workspace=workspace_name)

    response = client.patch(
        f"/api/datasets/{dataset_name}?workspace={workspace_name}",
        json={"metadata": {"new": "metadata"}},
        headers={API_KEY_HEADER_NAME: annotator.api_key},
    )

    assert response.status_code == 200

=======
@pytest.mark.parametrize("role", [UserRole.admin, UserRole.annotator])
def test_update_dataset_without_permissions(client: TestClient, owner_auth_header: dict, role: UserRole):
    dataset = DatasetFactory.create()
    workspace_name = dataset.workspace.name
    create_mock_dataset(client, dataset_name=dataset.name, headers=owner_auth_header, workspace=workspace_name)
>>>>>>> a99a3081

    user = UserFactory.create(role=role)

    response = client.patch(
        f"/api/datasets/{dataset.name}?workspace={workspace_name}",
        json={"metadata": {"new": "metadata"}},
        headers={API_KEY_HEADER_NAME: user.api_key},
    )

    assert response.status_code == 403


<<<<<<< HEAD
@pytest.mark.asyncio
async def test_update_dataset_by_annotator_without_changes(
    client: TestClient, argilla_user: User, argilla_auth_header: dict, dataset_name: str, annotator: User
):
    for workspace in argilla_user.workspaces:
        await WorkspaceUserFactory.create(workspace_id=workspace.id, user_id=annotator.id)
=======
@pytest.mark.parametrize("role", [UserRole.admin, UserRole.annotator])
def test_update_dataset_by_annotator_without_changes(client: TestClient, owner_auth_header: dict, role: UserRole):
    dataset = DatasetFactory.create()
    workspace_name = dataset.workspace.name
    create_mock_dataset(client, dataset_name=dataset.name, headers=owner_auth_header, workspace=workspace_name)
>>>>>>> a99a3081

    user = UserFactory.create(workspaces=[dataset.workspace])

    response = client.get(
        f"/api/datasets/{dataset.name}?workspace={workspace_name}", headers={API_KEY_HEADER_NAME: user.api_key}
    )
    assert response.status_code == 200

    created_dataset = response.json()
    created_dataset.pop("last_updated")

    response = client.patch(
        f"/api/datasets/{dataset.name}?workspace={workspace_name}",
        json={},
        headers={API_KEY_HEADER_NAME: user.api_key},
    )

    assert response.status_code == 200

    updated_dataset = response.json()
    updated_dataset.pop("last_updated")

    assert updated_dataset == created_dataset


@pytest.mark.parametrize("role", [UserRole.owner, UserRole.admin])
def test_open_and_close_dataset(client: TestClient, owner_auth_header: dict, role: UserRole):
    dataset = DatasetFactory.create()
    workspace_name = dataset.workspace.name
    create_mock_dataset(client, dataset_name=dataset.name, headers=owner_auth_header, workspace=workspace_name)

    user = UserFactory.create(role=role, workspaces=[dataset.workspace])
    endpoint_url = f"/api/datasets/{dataset.name}:{{action}}?workspace={workspace_name}"

    assert client.put(endpoint_url.format(action="close"), headers=owner_auth_header).status_code == 200

    response = client.post(
        f"/api/datasets/{dataset.name}/TextClassification:search?workspace={workspace_name}",
        headers={API_KEY_HEADER_NAME: user.api_key},
    )
    assert response.status_code == 400
    assert response.json() == {
        "detail": {"code": "argilla.api.errors::ClosedDatasetError", "params": {"name": dataset.name}}
    }

    response = client.put(endpoint_url.format(action="open"), headers={API_KEY_HEADER_NAME: user.api_key})
    assert response.status_code == 200

    response = client.post(
        f"/api/datasets/{dataset.name}/TextClassification:search?workspace={workspace_name}",
        headers=owner_auth_header,
    )
    assert response.status_code == 200

<<<<<<< HEAD
@pytest.mark.asyncio
async def test_delete_records(client: TestClient, argilla_user: User, argilla_auth_header: dict, dataset_name: str):
    annotator = await AnnotatorFactory.create()
    for workspace in argilla_user.workspaces:
        await WorkspaceUserFactory.create(workspace_id=workspace.id, user_id=annotator.id)
=======
>>>>>>> a99a3081

@pytest.mark.parametrize("role", [UserRole.owner, UserRole.admin])
def test_delete_records(client: TestClient, owner_auth_header: dict, role: UserRole):
    dataset = DatasetFactory.create()
    records = [{"id": i, "inputs": {"text": f"This is a text for id {i}"}} for i in range(1, 100)]
    workspace_name = dataset.workspace.name
    create_mock_dataset(
        client, dataset_name=dataset.name, workspace=workspace_name, headers=owner_auth_header, records=records
    )

    user = UserFactory.create(role=role, workspaces=[dataset.workspace])

    response = client.request(
        "DELETE",
        url=f"/api/datasets/{dataset.name}/data?workspace={workspace_name}",
        json={"ids": [1]},
        headers={API_KEY_HEADER_NAME: user.api_key},
    )

    assert response.status_code == 200
    assert response.json() == {"matched": 1, "processed": 1}

    response = client.delete(
<<<<<<< HEAD
        f"/api/datasets/{dataset_name}/data?workspace={argilla_user.username}",
        headers={API_KEY_HEADER_NAME: annotator.api_key},
=======
        f"/api/datasets/{dataset.name}/data?mark_as_discarded=true&workspace={workspace_name}",
        headers={API_KEY_HEADER_NAME: user.api_key},
    )

    assert response.status_code == 200
    assert response.json() == {"matched": 99, "processed": 98}  # different values are caused by conflicts found


def test_delete_records_as_annotator(client: TestClient, owner_auth_header: dict):
    dataset = DatasetFactory.create()
    records = [{"id": i, "inputs": {"text": f"This is a text for id {i}"}} for i in range(1, 100)]
    workspace_name = dataset.workspace.name
    create_mock_dataset(
        client, dataset_name=dataset.name, workspace=workspace_name, headers=owner_auth_header, records=records
    )

    user = AnnotatorFactory.create(workspaces=[dataset.workspace])

    response = client.delete(
        f"/api/datasets/{dataset.name}/data?workspace={workspace_name}",
        headers={API_KEY_HEADER_NAME: user.api_key},
>>>>>>> a99a3081
    )

    assert response.status_code == 403
    assert response.json() == {
        "detail": {
            "code": "argilla.api.errors::ForbiddenOperationError",
            "params": {
                "detail": "You don't have the necessary permissions to delete records on this dataset."
                " Only administrators can delete datasets"
            },
        }
    }

    response = client.delete(
<<<<<<< HEAD
        f"/api/datasets/{dataset_name}/data?mark_as_discarded=true&workspace={argilla_user.username}",
        headers={API_KEY_HEADER_NAME: annotator.api_key},
=======
        f"/api/datasets/{dataset.name}/data",
        headers={API_KEY_HEADER_NAME: user.api_key},
        params={
            "mark_as_discarded": True,
            "workspace": workspace_name,
        },
>>>>>>> a99a3081
    )

    assert response.status_code == 200
    assert response.json() == {"matched": 99, "processed": 99}  # different values are caused by conflicts found<|MERGE_RESOLUTION|>--- conflicted
+++ resolved
@@ -20,38 +20,16 @@
     TextClassificationBulkRequest,
 )
 from argilla.server.commons.models import TaskType
-from argilla.server.models import User, UserRole
+from argilla.server.models import UserRole
 from argilla.server.schemas.datasets import Dataset
 from starlette.testclient import TestClient
 
 from tests.factories import (
-<<<<<<< HEAD
-    AdminFactory,
-    AnnotatorFactory,
-    WorkspaceFactory,
-    WorkspaceUserFactory,
-)
-
-
-@pytest.fixture(scope="function")
-def dataset_name(client: TestClient, argilla_user: User, argilla_auth_header: dict):
-    dataset_name = "test_dataset"
-    try:
-        client.delete(f"/api/datasets/{dataset_name}?workspace={argilla_user.username}", headers=argilla_auth_header)
-        yield dataset_name
-    finally:
-        client.delete(
-            f"/api/datasets/{dataset_name}?workspace={argilla_user.username}",
-            headers=argilla_auth_header,
-        )
-=======
     AnnotatorFactory,
     DatasetFactory,
     UserFactory,
     WorkspaceFactory,
-    WorkspaceUserFactory,
 )
->>>>>>> a99a3081
 
 
 def delete_dataset(client: TestClient, dataset_name: str, workspace: str, headers: Dict[str, Any]):
@@ -163,25 +141,11 @@
     assert response.status_code == 400
 
 
-<<<<<<< HEAD
+@pytest.mark.parametrize("role", [UserRole.owner, UserRole.admin])
 @pytest.mark.asyncio
-async def test_create_dataset_using_several_workspaces(client: TestClient, dataset_name: str):
-    workspace_a = await WorkspaceFactory.create()
-    workspace_b = await WorkspaceFactory.create()
-    user = await AdminFactory.create(workspaces=[workspace_a, workspace_b])
-
-    mock_auth_headers = {API_KEY_HEADER_NAME: user.api_key}
-    for workspace in user.workspaces:
-        workspace_name = workspace.name
-        delete_dataset(client, dataset_name=dataset_name, workspace=workspace_name, headers=mock_auth_headers)
-
-        request = {"name": dataset_name, "task": TaskType.text_classification}
-
-        response = client.post(f"/api/datasets?workspace={workspace_name}", json=request, headers=mock_auth_headers)
-=======
-@pytest.mark.parametrize("role", [UserRole.owner, UserRole.admin])
-def test_create_dataset_using_several_workspaces(client: TestClient, role: UserRole):
-    user = UserFactory.create(workspaces=WorkspaceFactory.create_batch(3), role=role)
+async def test_create_dataset_using_several_workspaces(client: TestClient, role: UserRole):
+    workspaces = await WorkspaceFactory.create_batch(3)
+    user = await UserFactory.create(workspaces=workspaces, role=role)
     user_auth_headers = {API_KEY_HEADER_NAME: user.api_key}
 
     dataset_name = "test_dataset"
@@ -193,7 +157,6 @@
 
         request = dict(name=dataset_name, task=TaskType.text_classification)
         response = client.post(f"/api/datasets?workspace={workspace.name}", json=request, headers=user_auth_headers)
->>>>>>> a99a3081
 
         assert response.status_code == 200, response.json()
 
@@ -201,22 +164,6 @@
 
         assert dataset.created_by == user.username
         assert dataset.name == dataset_name
-<<<<<<< HEAD
-        assert dataset.owner == workspace_name
-        assert dataset.task == TaskType.text_classification
-
-        response = client.post(f"/api/datasets?workspace={workspace_name}", json=request, headers=mock_auth_headers)
-
-        assert response.status_code == 409, response.json()
-
-        another_ws = None
-        for ws in user.workspaces:
-            if ws.name != workspace_name:
-                another_ws = ws.name
-                break
-
-        response = client.post(f"/api/datasets?workspace={another_ws}", json=request, headers=mock_auth_headers)
-=======
         assert dataset.owner == workspace.name
         assert dataset.task == TaskType.text_classification
 
@@ -227,7 +174,6 @@
         response = client.post(
             f"/api/datasets?workspace={other_workspace.name}", json=request, headers=user_auth_headers
         )
->>>>>>> a99a3081
 
         assert response.status_code == 200, response.json()
 
@@ -237,8 +183,6 @@
         assert dataset.name == dataset_name
         assert dataset.workspace == other_workspace.name
         assert dataset.task == TaskType.text_classification
-
-        delete_dataset(client, dataset_name=dataset_name, workspace=workspace_name, headers=mock_auth_headers)
 
 
 @pytest.mark.parametrize("task", [TaskType.text_classification, TaskType.token_classification, TaskType.text2text])
@@ -323,37 +267,14 @@
     assert ds.metadata["new"] == "value"
 
 
-<<<<<<< HEAD
+@pytest.mark.parametrize("role", [UserRole.admin, UserRole.annotator])
 @pytest.mark.asyncio
-async def test_update_dataset_by_annotator(
-    client: TestClient, argilla_user: User, argilla_auth_header: dict, dataset_name: str, annotator: User
-):
-    workspace_name = argilla_user.username
-
-    for workspace in argilla_user.workspaces:
-        if workspace.name == workspace_name:
-            await WorkspaceUserFactory.create(workspace_id=workspace.id, user_id=annotator.id)
-            break
-
-    create_mock_dataset(client, dataset_name=dataset_name, headers=argilla_auth_header, workspace=workspace_name)
-
-    response = client.patch(
-        f"/api/datasets/{dataset_name}?workspace={workspace_name}",
-        json={"metadata": {"new": "metadata"}},
-        headers={API_KEY_HEADER_NAME: annotator.api_key},
-    )
-
-    assert response.status_code == 200
-
-=======
-@pytest.mark.parametrize("role", [UserRole.admin, UserRole.annotator])
-def test_update_dataset_without_permissions(client: TestClient, owner_auth_header: dict, role: UserRole):
-    dataset = DatasetFactory.create()
+async def test_update_dataset_without_permissions(client: TestClient, owner_auth_header: dict, role: UserRole):
+    dataset = await DatasetFactory.create()
     workspace_name = dataset.workspace.name
     create_mock_dataset(client, dataset_name=dataset.name, headers=owner_auth_header, workspace=workspace_name)
->>>>>>> a99a3081
-
-    user = UserFactory.create(role=role)
+
+    user = await UserFactory.create(role=role)
 
     response = client.patch(
         f"/api/datasets/{dataset.name}?workspace={workspace_name}",
@@ -364,22 +285,16 @@
     assert response.status_code == 403
 
 
-<<<<<<< HEAD
+@pytest.mark.parametrize("role", [UserRole.admin, UserRole.annotator])
 @pytest.mark.asyncio
-async def test_update_dataset_by_annotator_without_changes(
-    client: TestClient, argilla_user: User, argilla_auth_header: dict, dataset_name: str, annotator: User
+async def test_update_dataset_by_restricted_user_without_changes(
+    client: TestClient, owner_auth_header: dict, role: UserRole
 ):
-    for workspace in argilla_user.workspaces:
-        await WorkspaceUserFactory.create(workspace_id=workspace.id, user_id=annotator.id)
-=======
-@pytest.mark.parametrize("role", [UserRole.admin, UserRole.annotator])
-def test_update_dataset_by_annotator_without_changes(client: TestClient, owner_auth_header: dict, role: UserRole):
-    dataset = DatasetFactory.create()
+    dataset = await DatasetFactory.create()
     workspace_name = dataset.workspace.name
     create_mock_dataset(client, dataset_name=dataset.name, headers=owner_auth_header, workspace=workspace_name)
->>>>>>> a99a3081
-
-    user = UserFactory.create(workspaces=[dataset.workspace])
+
+    user = await UserFactory.create(workspaces=[dataset.workspace], role=role)
 
     response = client.get(
         f"/api/datasets/{dataset.name}?workspace={workspace_name}", headers={API_KEY_HEADER_NAME: user.api_key}
@@ -432,25 +347,17 @@
     )
     assert response.status_code == 200
 
-<<<<<<< HEAD
-@pytest.mark.asyncio
-async def test_delete_records(client: TestClient, argilla_user: User, argilla_auth_header: dict, dataset_name: str):
-    annotator = await AnnotatorFactory.create()
-    for workspace in argilla_user.workspaces:
-        await WorkspaceUserFactory.create(workspace_id=workspace.id, user_id=annotator.id)
-=======
->>>>>>> a99a3081
-
-@pytest.mark.parametrize("role", [UserRole.owner, UserRole.admin])
-def test_delete_records(client: TestClient, owner_auth_header: dict, role: UserRole):
-    dataset = DatasetFactory.create()
+
+@pytest.mark.parametrize("role", [UserRole.owner, UserRole.admin])
+async def test_delete_records(client: TestClient, owner_auth_header: dict, role: UserRole):
+    dataset = await DatasetFactory.create()
     records = [{"id": i, "inputs": {"text": f"This is a text for id {i}"}} for i in range(1, 100)]
     workspace_name = dataset.workspace.name
     create_mock_dataset(
         client, dataset_name=dataset.name, workspace=workspace_name, headers=owner_auth_header, records=records
     )
 
-    user = UserFactory.create(role=role, workspaces=[dataset.workspace])
+    user = await UserFactory.create(role=role, workspaces=[dataset.workspace])
 
     response = client.request(
         "DELETE",
@@ -463,10 +370,6 @@
     assert response.json() == {"matched": 1, "processed": 1}
 
     response = client.delete(
-<<<<<<< HEAD
-        f"/api/datasets/{dataset_name}/data?workspace={argilla_user.username}",
-        headers={API_KEY_HEADER_NAME: annotator.api_key},
-=======
         f"/api/datasets/{dataset.name}/data?mark_as_discarded=true&workspace={workspace_name}",
         headers={API_KEY_HEADER_NAME: user.api_key},
     )
@@ -475,20 +378,20 @@
     assert response.json() == {"matched": 99, "processed": 98}  # different values are caused by conflicts found
 
 
-def test_delete_records_as_annotator(client: TestClient, owner_auth_header: dict):
-    dataset = DatasetFactory.create()
+@pytest.mark.asyncio
+async def test_delete_records_as_annotator(client: TestClient, owner_auth_header: dict):
+    dataset = await DatasetFactory.create()
     records = [{"id": i, "inputs": {"text": f"This is a text for id {i}"}} for i in range(1, 100)]
     workspace_name = dataset.workspace.name
     create_mock_dataset(
         client, dataset_name=dataset.name, workspace=workspace_name, headers=owner_auth_header, records=records
     )
 
-    user = AnnotatorFactory.create(workspaces=[dataset.workspace])
+    user = await AnnotatorFactory.create(workspaces=[dataset.workspace])
 
     response = client.delete(
         f"/api/datasets/{dataset.name}/data?workspace={workspace_name}",
         headers={API_KEY_HEADER_NAME: user.api_key},
->>>>>>> a99a3081
     )
 
     assert response.status_code == 403
@@ -503,17 +406,12 @@
     }
 
     response = client.delete(
-<<<<<<< HEAD
-        f"/api/datasets/{dataset_name}/data?mark_as_discarded=true&workspace={argilla_user.username}",
-        headers={API_KEY_HEADER_NAME: annotator.api_key},
-=======
         f"/api/datasets/{dataset.name}/data",
         headers={API_KEY_HEADER_NAME: user.api_key},
         params={
             "mark_as_discarded": True,
             "workspace": workspace_name,
         },
->>>>>>> a99a3081
     )
 
     assert response.status_code == 200
