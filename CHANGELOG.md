# Changelog

All notable changes to this project will be documented in this file.

The format is based on [Keep a Changelog](https://keepachangelog.com/en/1.1.0/),
and this project adheres to [Semantic Versioning](https://semver.org/spec/v2.0.0.html).

<!--
These are the section headers that we use:
* "Added" for new features.
* "Changed" for changes in existing functionality.
* "Deprecated" for soon-to-be removed features.
* "Removed" for now removed features.
* "Fixed" for any bug fixes.
* "Security" in case of vulnerabilities.
-->

## [Unreleased]

<<<<<<< HEAD
## Added

- `/api/v1/datasets` new endpoint to list and create datasets ([#2615]).
- `/api/v1/datasets/{dataset_id}` new endpoint to delete datasets ([#2615]).

[#2615]: https://github.com/argilla-io/argilla/issues/2615

=======
### Deprecated

- Using argilla with python 3.7 runtime is deprecated and support will be removed from version 1.9.0 ([#2902](https://github.com/argilla-io/argilla/issues/2902))
>>>>>>> c8c523d8

## [1.7.0](https://github.com/argilla-io/argilla/compare/v1.6.0...v1.7.0)

### Added

- add `max_retries` and `num_threads` parameters to `rg.log` to run data logging request concurrently with backoff retry policy. See [#2458](https://github.com/argilla-io/argilla/issues/2458) and [#2533](https://github.com/argilla-io/argilla/issues/2533)
- `rg.load` accepts `include_vectors` and `include_metrics` when loading data. Closes [#2398](https://github.com/argilla-io/argilla/issues/2398)
- Added `settings` param to `prepare_for_training` ([#2689](https://github.com/argilla-io/argilla/issues/2689))
- Added `prepare_for_training` for `openai` ([#2658](https://github.com/argilla-io/argilla/issues/2658))
- Added `ArgillaOpenAITrainer` ([#2659](https://github.com/argilla-io/argilla/issues/2659))
- Added `ArgillaSpanMarkerTrainer` for Named Entity Recognition ([#2693](https://github.com/argilla-io/argilla/pull/2693))
- Added `ArgillaTrainer` CLI support. Closes ([#2809](https://github.com/argilla-io/argilla/issues/2809))

### Fixes

- fix image alignment on token classification

### Changed

- Argilla quickstart image dependencies are externalized into `quickstart.requirements.txt`. See [#2666](https://github.com/argilla-io/argilla/pull/2666)
- bulk endpoints will upsert data when record `id` is present. Closes [#2535](https://github.com/argilla-io/argilla/issues/2535)
- moved from `click` to `typer` CLI support. Closes ([#2815](https://github.com/argilla-io/argilla/issues/2815))
- Argilla server docker image is built with PostgreSQL support. Closes [#2686](https://github.com/argilla-io/argilla/issues/2686)
- The `rg.log` computes all batches and raise an error for all failed batches.
- The default batch size for `rg.log` is now 100.

### Fixed

- `argilla.training` bugfixes and unification ([#2665](https://github.com/argilla-io/argilla/issues/2665))
- Resolved several small bugs in the `ArgillaTrainer`.

### Deprecated

- The `rg.log_async` function is deprecated and will be removed in next minor release.

## [1.6.0](https://github.com/argilla-io/argilla/compare/v1.5.1...v1.6.0)

### Added

- `ARGILLA_HOME_PATH` new environment variable ([#2564]).
- `ARGILLA_DATABASE_URL` new environment variable ([#2564]).
- Basic support for user roles with `admin` and `annotator` ([#2564]).
- `id`, `first_name`, `last_name`, `role`, `inserted_at` and `updated_at` new user fields ([#2564]).
- `/api/users` new endpoint to list and create users ([#2564]).
- `/api/users/{user_id}` new endpoint to delete users ([#2564]).
- `/api/workspaces` new endpoint to list and create workspaces ([#2564]).
- `/api/workspaces/{workspace_id}/users` new endpoint to list workspace users ([#2564]).
- `/api/workspaces/{workspace_id}/users/{user_id}` new endpoint to create and delete workspace users ([#2564]).
- `argilla.tasks.users.migrate` new task to migrate users from old YAML file to database ([#2564]).
- `argilla.tasks.users.create` new task to create a user ([#2564]).
- `argilla.tasks.users.create_default` new task to create a user with default credentials ([#2564]).
- `argilla.tasks.database.migrate` new task to execute database migrations ([#2564]).
- `release.Dockerfile` and `quickstart.Dockerfile` now creates a default `argilladata` volume to persist data ([#2564]).
- Add user settings page. Closes [#2496](https://github.com/argilla-io/argilla/issues/2496)
- Added `Argilla.training` module with support for `spacy`, `setfit`, and `transformers`. Closes [#2504](https://github.com/argilla-io/argilla/issues/2496)

### Fixes
- Now the `prepare_for_training` method is working when `multi_label=True`. Closes [#2606](https://github.com/argilla-io/argilla/issues/2606)

### Changed

- `ARGILLA_USERS_DB_FILE` environment variable now it's only used to migrate users from YAML file to database ([#2564]).
- `full_name` user field is now deprecated and `first_name` and `last_name` should be used instead ([#2564]).
- `password` user field now requires a minimum of `8` and a maximum of `100` characters in size ([#2564]).
- `quickstart.Dockerfile` image default users from `team` and `argilla` to `admin` and `annotator` including new passwords and API keys ([#2564]).
- Datasets to be managed only by users with `admin` role ([#2564]).
- The list of rules is now accessible while metrics are computed. Closes[#2117](https://github.com/argilla-io/argilla/issues/2117)
- Style updates for weak labeling and adding feedback toast when delete rules. See [#2626](https://github.com/argilla-io/argilla/pull/2626) and [#2648](https://github.com/argilla-io/argilla/pull/2648)

### Removed

- `email` user field ([#2564]).
- `disabled` user field ([#2564]).
- Support for private workspaces ([#2564]).
- `ARGILLA_LOCAL_AUTH_DEFAULT_APIKEY` and `ARGILLA_LOCAL_AUTH_DEFAULT_PASSWORD` environment variables. Use `python -m argilla.tasks.users.create_default` instead ([#2564]).
- The old headers for `API Key` and `workspace` from python client
- The default value for old `API Key` constant. Closes [#2251](https://github.com/argilla-io/argilla/issues/2251)

[#2564]: https://github.com/argilla-io/argilla/issues/2564



## [1.5.1](https://github.com/argilla-io/argilla/compare/v1.5.0...v1.5.1) - 2023-03-30

### Fixes

- Copying datasets between workspaces with proper owner/workspace info. Closes [#2562](https://github.com/argilla-io/argilla/issues/2562)
- Copy dataset with empty workspace to the default user workspace [905d4de](https://github.com/recognai/argilla/commit/905d4deaa769bfc9bbc022cd2dc75c7435cfe865)
- Using elasticsearch config to request backend version. Closes [#2311](https://github.com/argilla-io/argilla/issues/2311)
- Remove sorting by score in labels. Closes [#2622](https://github.com/argilla-io/argilla/issues/2622)

### Changed

- Update field name in metadata for image url. See [#2609](https://github.com/argilla-io/argilla/pull/2609)
- Improvements in tutorial doc cards. Closes [#2216](https://github.com/argilla-io/argilla/issues/2216)

## [1.5.0](https://github.com/argilla-io/argilla/compare/v1.4.0...v1.5.0) - 2023-03-21

### Added

- Add the fields to retrieve when loading the data from argilla. `rg.load` takes too long because of the vector field, even when users don't need it. Closes [#2398](https://github.com/argilla-io/argilla/issues/2398)
- Add new page and components for dataset settings. Closes [#2442](https://github.com/argilla-io/argilla/issues/2003)
- Add ability to show image in records (for TokenClassification and TextClassification) if an URL is passed in metadata with the key \_image_url
- Non-searchable fields support in metadata. [#2570](https://github.com/argilla-io/argilla/pull/2570)
- Add record ID references to the prepare for training methods. Closes [#2483](https://github.com/argilla-io/argilla/issues/2483)
- Add tutorial on Image Classification. [#2420](https://github.com/argilla-io/argilla/pull/2420)
- Add Train button, visible for "admin" role, with code snippets from a selection of libraries. Closes [#2591] (https://github.com/argilla-io/argilla/pull/2591)

### Changed

- Labels are now centralized in a specific vuex ORM called GlobalLabel Model, see https://github.com/argilla-io/argilla/issues/2210. This model is the same for TokenClassification and TextClassification (so both task have labels with color_id and shortcuts parameters in the vuex ORM)
- The shortcuts improvement for labels [#2339](https://github.com/argilla-io/argilla/pull/2339) have been moved to the vuex ORM in dataset settings feature [#2444](https://github.com/argilla-io/argilla/commit/eb37c3bcff3ad253481d6a10f8abb093384f2dcb)
- Update "Define a labeling schema" section in docs.
- The record inputs are sorted alphabetically in UI by default. [#2581](https://github.com/argilla-io/argilla/pull/2581)
- The record inputs are fully visible when pagination size is one and the height of collapsed area size is bigger for laptop screen. [#2587](https://github.com/argilla-io/argilla/pull/2587/files)

### Fixes

- Allow URL to be clickable in Jupyter notebook again. Closes [#2527](https://github.com/argilla-io/argilla/issues/2527)

### Removed

- Removing some data scan deprecated endpoints used by old clients. This change will break compatibility with client `<v1.3.0`
- Stop using old scan deprecated endpoints in python client. This logic will break client compatibility with server version `<1.3.0`
- Remove the previous way to add labels through the dataset page. Now labels can be added only through dataset settings page.<|MERGE_RESOLUTION|>--- conflicted
+++ resolved
@@ -17,7 +17,6 @@
 
 ## [Unreleased]
 
-<<<<<<< HEAD
 ## Added
 
 - `/api/v1/datasets` new endpoint to list and create datasets ([#2615]).
@@ -25,11 +24,9 @@
 
 [#2615]: https://github.com/argilla-io/argilla/issues/2615
 
-=======
 ### Deprecated
 
 - Using argilla with python 3.7 runtime is deprecated and support will be removed from version 1.9.0 ([#2902](https://github.com/argilla-io/argilla/issues/2902))
->>>>>>> c8c523d8
 
 ## [1.7.0](https://github.com/argilla-io/argilla/compare/v1.6.0...v1.7.0)
 
