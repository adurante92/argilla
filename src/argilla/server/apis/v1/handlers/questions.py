#  Copyright 2021-present, the Recognai S.L. team.
#
#  Licensed under the Apache License, Version 2.0 (the "License");
#  you may not use this file except in compliance with the License.
#  You may obtain a copy of the License at
#
#      http://www.apache.org/licenses/LICENSE-2.0
#
#  Unless required by applicable law or agreed to in writing, software
#  distributed under the License is distributed on an "AS IS" BASIS,
#  WITHOUT WARRANTIES OR CONDITIONS OF ANY KIND, either express or implied.
#  See the License for the specific language governing permissions and
#  limitations under the License.

from uuid import UUID

from fastapi import APIRouter, Depends, HTTPException, Security, status
from sqlalchemy.ext.asyncio import AsyncSession

from argilla.server.contexts import datasets
from argilla.server.database import get_async_db
from argilla.server.policies import QuestionPolicyV1, authorize
from argilla.server.schemas.v1.questions import Question
from argilla.server.security import auth
from argilla.server.security.model import User

router = APIRouter(tags=["questions"])


@router.delete("/questions/{question_id}", response_model=Question)
async def delete_question(
    *,
    db: AsyncSession = Depends(get_async_db),
    question_id: UUID,
    current_user: User = Security(auth.get_current_user),
):
<<<<<<< HEAD
    await authorize(current_user, QuestionPolicyV1.delete)

    question = await datasets.get_question_by_id(db, question_id)
=======
    question = datasets.get_question_by_id(db, question_id)

    authorize(current_user, QuestionPolicyV1.delete(question))
>>>>>>> a99a3081
    if not question:
        raise HTTPException(
            status_code=status.HTTP_404_NOT_FOUND,
            detail=f"Question with id `{question_id}` not found",
        )

    # TODO: We should split API v1 into different FastAPI apps so we can customize error management.
    # After mapping ValueError to 422 errors for API v1 then we can remove this try except.
    try:
        await datasets.delete_question(db, question)
    except ValueError as err:
        raise HTTPException(status_code=status.HTTP_422_UNPROCESSABLE_ENTITY, detail=str(err))

    return question<|MERGE_RESOLUTION|>--- conflicted
+++ resolved
@@ -34,15 +34,10 @@
     question_id: UUID,
     current_user: User = Security(auth.get_current_user),
 ):
-<<<<<<< HEAD
-    await authorize(current_user, QuestionPolicyV1.delete)
+    question = await datasets.get_question_by_id(db, question_id)
 
-    question = await datasets.get_question_by_id(db, question_id)
-=======
-    question = datasets.get_question_by_id(db, question_id)
+    await authorize(current_user, QuestionPolicyV1.delete(question))
 
-    authorize(current_user, QuestionPolicyV1.delete(question))
->>>>>>> a99a3081
     if not question:
         raise HTTPException(
             status_code=status.HTTP_404_NOT_FOUND,
