#  Copyright 2021-present, the Recognai S.L. team.
#
#  Licensed under the Apache License, Version 2.0 (the "License");
#  you may not use this file except in compliance with the License.
#  You may obtain a copy of the License at
#
#      http://www.apache.org/licenses/LICENSE-2.0
#
#  Unless required by applicable law or agreed to in writing, software
#  distributed under the License is distributed on an "AS IS" BASIS,
#  WITHOUT WARRANTIES OR CONDITIONS OF ANY KIND, either express or implied.
#  See the License for the specific language governing permissions and
#  limitations under the License.

from enum import Enum
from typing import Any, List, Union

<<<<<<< HEAD
from pydantic import BaseModel, Field, parse_obj_as
from sqlalchemy import JSON, ForeignKey, Text
from sqlalchemy.orm import Mapped, mapped_column, relationship

try:
    from typing import Annotated, Literal
except ImportError:
    from typing_extensions import Annotated, Literal
=======
from pydantic import BaseModel, Field
>>>>>>> 9510d98f

try:
    from typing import Annotated, Literal
except ImportError:
    from typing_extensions import Annotated, Literal


class QuestionType(str, Enum):
    text = "text"
    rating = "rating"


class ResponseValue(BaseModel):
    value: Any


class BaseQuestionSettings(BaseModel):
    def check_response(self, response: ResponseValue):
        pass


class TextQuestionSettings(BaseQuestionSettings):
    type: Literal[QuestionType.text]

    def check_response(self, response: ResponseValue):
        if not isinstance(response.value, str):
            raise ValueError(f"Expected text value, found {type(response.value)}")


class RatingQuestionSettingsOption(BaseModel):
    value: int


class RatingQuestionSettings(BaseQuestionSettings):
    type: Literal[QuestionType.rating]
    options: List[RatingQuestionSettingsOption]

    @property
    def option_values(self) -> List[int]:
        return [option.value for option in self.options]

    def check_response(self, response: ResponseValue):
        if response.value not in self.option_values:
            raise ValueError(f"{response.value!r} is not a valid option.\nValid options are: {self.option_values!r}")


QuestionSettings = Annotated[Union[TextQuestionSettings, RatingQuestionSettings], Field(..., discriminator="type")]<|MERGE_RESOLUTION|>--- conflicted
+++ resolved
@@ -15,18 +15,9 @@
 from enum import Enum
 from typing import Any, List, Union
 
-<<<<<<< HEAD
 from pydantic import BaseModel, Field, parse_obj_as
 from sqlalchemy import JSON, ForeignKey, Text
 from sqlalchemy.orm import Mapped, mapped_column, relationship
-
-try:
-    from typing import Annotated, Literal
-except ImportError:
-    from typing_extensions import Annotated, Literal
-=======
-from pydantic import BaseModel, Field
->>>>>>> 9510d98f
 
 try:
     from typing import Annotated, Literal
