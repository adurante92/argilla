--- conflicted
+++ resolved
@@ -14,11 +14,7 @@
 
 import os
 from sqlite3 import Connection as SQLite3Connection
-<<<<<<< HEAD
-from typing import Generator
-=======
 from typing import TYPE_CHECKING, Generator
->>>>>>> 9cf48c33
 
 import alembic.config
 from sqlalchemy import create_engine, event
