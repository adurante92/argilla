--- conflicted
+++ resolved
@@ -523,52 +523,6 @@
                 "If you want a pandas DataFrame do `rg.load('my_dataset').to_pandas()`.",
             )
 
-<<<<<<< HEAD
-        try:
-            return self._load_records_new_fashion(
-                name=name,
-                query=query,
-                vector=vector,
-                ids=ids,
-                limit=limit,
-                sort=sort,
-                id_from=id_from,
-                fields=fields,
-                batch_size=batch_size,
-            )
-        except ApiCompatibilityError as err:  # Api backward compatibility
-            from argilla import __version__ as version
-
-            warnings.warn(
-                message=(
-                    f"Using python client argilla=={version},"
-                    f" however deployed server version is {err.api_version}."
-                    " This might lead to compatibility issues.\n"
-                    f" Preferably, update your server version to {version}"
-                    " or downgrade your Python API at the loss"
-                    " of functionality and robustness via\n"
-                    f"`pip install argilla=={err.api_version}`"
-                ),
-                category=UserWarning,
-            )
-            if batch_size is not None:
-                warnings.warn(
-                    message="The `batch_size` parameter is not supported"
-                    f" on server version {err.api_version}. Consider"
-                    f" updating your server version to {version} to"
-                    " take advantage of this functionality."
-                )
-
-            return self._load_records_old_fashion(
-                name=name,
-                query=query,
-                ids=ids,
-                limit=limit,
-                sort=sort,
-                id_from=id_from,
-                fields=fields,
-            )
-=======
         return self._load_records_internal(
             name=name,
             query=query,
@@ -577,9 +531,9 @@
             limit=limit,
             sort=sort,
             id_from=id_from,
+            fields=fields,
             batch_size=batch_size,
         )
->>>>>>> 13a1ea5a
 
     def dataset_metrics(self, name: str) -> List[MetricInfo]:
         response = datasets_api.get_dataset(self._client, name)
@@ -724,12 +678,13 @@
             )
 
             return dataset_class(results.records)
+        
         if fields:
             fields.extend(["id", "text", "tokens", "inputs"])
 
         records = self.datasets.scan(
             name=name,
-            projection=set(fields) if fields else {"*"},
+            projection=set(fields or "*"),
             limit=limit,
             sort=sort,
             id_from=id_from,
