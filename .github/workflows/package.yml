--- conflicted
+++ resolved
@@ -16,10 +16,7 @@
       - "develop"
       - "releases/**"
       - "feature/**"
-<<<<<<< HEAD
       - "feat/**"
-=======
->>>>>>> 894182ed
 
 jobs:
   test:
