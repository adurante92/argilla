/*
 * coding=utf-8
 * Copyright 2021-present, the Recognai S.L. team.
 * Licensed under the Apache License, Version 2.0 (the "License");
 * you may not use this file except in compliance with the License.
 * You may obtain a copy of the License at
 *
 *     http://www.apache.org/licenses/LICENSE-2.0
 *
 * Unless required by applicable law or agreed to in writing, software
 * distributed under the License is distributed on an "AS IS" BASIS,
 * WITHOUT WARRANTIES OR CONDITIONS OF ANY KIND, either express or implied.
 * See the License for the specific language governing permissions and
 * limitations under the License.
 */

import _ from "lodash";
import { ObservationDataset, USER_DATA_METADATA_KEY } from "@/models/Dataset";
import { DatasetViewSettings, Pagination } from "@/models/DatasetViewSettings";
<<<<<<< HEAD
import { getShortcutChars } from "@/models/viewSettings.queries";
=======
import {
  updateLoadingState,
  getShortcutChars,
} from "@/models/viewSettings.queries";
>>>>>>> d004f9ae
import { AnnotationProgress } from "@/models/AnnotationProgress";
import { currentWorkspace } from "@/models/Workspace";
import { Base64 } from "js-base64";
import { Vector as VectorModel } from "@/models/Vector";
import {
  upsertLabelsInGlobalLabelModel,
  deleteAllGlobalLabelModel,
} from "@/models/globalLabel.queries";
import { Notification } from "@/models/Notifications";
import {
  upsertNewGlobalLabel,
  getAllLabelsTextByDatasetId,
  isLabelTextExistInGlobalLabel,
  isLabelTextExistInGlobalLabelAndSavedInBack,
} from "@/models/globalLabel.queries";
import { getDatasetFromORM } from "@/models/dataset.utilities";

const isObject = (obj) => obj && typeof obj === "object";

function initializeObjectDeep(object, defaultValue = 0) {
  const result = {};

  Object.keys(object).forEach((key) => {
    const oVal = object[key];

    if (isObject(oVal)) {
      result[key] = initializeObjectDeep(oVal);
    } else {
      result[key] = defaultValue;
    }
  });
  return result;
}

function mergeObjectsDeep(...objects) {
  return objects.reduce((prev, obj) => {
    Object.keys(obj).forEach((key) => {
      const pVal = prev[key];
      const oVal = obj[key];

      if (Array.isArray(pVal) && Array.isArray(oVal)) {
        prev[key] = oVal;
      } else if (isObject(pVal) && isObject(oVal)) {
        prev[key] = mergeObjectsDeep(pVal, oVal);
      } else {
        prev[key] = oVal;
      }
    });

    return prev;
  }, {});
}

async function _getOrFetchDataset({ workspace, name }) {
  /**
   * Find locally a dataset by its name and fetch from backend if not found
   */

  let ds = ObservationDataset.find([workspace, name]);
  if (ds !== null) {
    return ds;
  }
  await ObservationDataset.api().get(`/datasets/${name}`, {
    dataTransformer: ({ data }) => {
      data.workspace = data.workspace || workspace;
      return data;
    },
  });
  return await _getOrFetchDataset({ workspace, name });
}

async function _fetchAnnotationProgress(dataset) {
  const { total, aggregations } = await _querySearch({
    dataset,
    query: {},
    size: 0,
  });

  return await _updateAnnotationProgress({
    id: dataset.name,
    total,
    aggregations,
  });
}

async function _loadTaskDataset(dataset) {
  /**
   * Loads a specific dataset for records observation
   */
  if (dataset.task === null) {
    throw Error("Wrong dataset task initialization");
  }

  const { query, sort, pagination } = _configuredRouteParams();
  let _dataset = await _search({
    dataset,
    query,
    sort,
    size: pagination.size,
  });

  const { total, aggregations } = _dataset.globalResults;
  if (total === undefined || aggregations === undefined) {
    const globalResults = await _querySearch({
      dataset: _dataset,
      query: {},
      size: 0,
    });
    _dataset = await _updateTaskDataset({
      dataset: _dataset,
      data: { globalResults },
    });
    await _refreshDatasetAggregations({ dataset: _dataset });
  }

  if (pagination && pagination.page > 1) {
    return await _paginate({
      dataset: _dataset,
      size: pagination.size,
      page: pagination.page,
    });
  }

  return _dataset;
}

async function _configureDatasetViewSettings(datasetName, viewMode) {
  /**
   * Initialize dataset view settings
   */
  // TODO: Maybe check if settings already exists
  await DatasetViewSettings.insert({
    data: {
      pagination: { id: datasetName },
      id: datasetName,
      viewMode: getViewMode(viewMode),
    },
  });
}

function _configuredRouteParams() {
  /**
   * Read the route query params: query, sort, viewMode and pagination
   */
  const { query, sort, viewMode, pagination } = $nuxt.$route.query;

  return {
    query: JSON.parse(query ? Base64.decode(query) : "{}"),
    sort: JSON.parse(sort ? Base64.decode(sort) : "[]"),
    viewMode: getViewMode(viewMode),
    pagination: pagination ? JSON.parse(Base64.decode(pagination)) : {},
  };
}

function getViewMode(viewMode) {
  return viewMode || "annotate";
}

function _displayQueryParams({ query, sort, viewMode, pagination }) {
  /**
   * Set different route query params
   */

  // TODO: merge values. Allow partial definition

  $nuxt.$router.push({
    query: {
      ...$nuxt.$route.query,
      query: Base64.encodeURI(JSON.stringify(query)),
      sort: Base64.encodeURI(JSON.stringify(sort)),
      viewMode: viewMode,
      pagination: Base64.encodeURI(JSON.stringify(pagination)),
    },
  });
}

function _normalizeSearchQuery({ query, dataset }) {
  /**
   * Prepare a query merging query params and already stored dataset query params
   */
  const metadata = { ...(dataset.query || {}).metadata, ...query.metadata };
  Object.keys(metadata).forEach((key) => {
    if (metadata[key].length <= 0) {
      delete metadata[key];
    }
  });

  if (query.predicted === false) {
    query.predicted = undefined;
  }

  if (Array.isArray(query.predicted)) {
    if (query.predicted.length > 1) {
      query.predicted = undefined;
    } else {
      query.predicted = query.predicted[0];
    }
  }

  return Object.keys(query).length === 0
    ? {}
    : { ...dataset.query, ...query, metadata };
}

async function updateViewSettings({ id, data }) {
  /**
   * Wraps view settings updates
   */
  return await DatasetViewSettings.update({
    where: id,
    data: data,
  });
}

async function _callSearchApi({ dataset, query, sort, size, from = 0 }) {
  const { advancedQueryDsl } = $nuxt.$route.query;
  if (advancedQueryDsl === null || advancedQueryDsl === "true") {
    query.advanced_query_dsl = true;
  }

  const vector = VectorModel.query().where("is_active", true).first();

  const numberOfRecords = vector ? 50 : size;

  const { record_id, vector_name, vector_values } = vector || {};
  const newQueryText = queryFactoryForSearchCall(record_id, query.text);
  const newQuery = {
    ...query,
    query_text: newQueryText,
    vector: vector
      ? {
          name: vector_name,
          value: vector_values,
        }
      : null,
  };

  const { response } = await ObservationDataset.api().post(
    `/datasets/${dataset.name}/${dataset.task}:search?limit=${numberOfRecords}&from=${from}`,
    {
      query: { ...newQuery },
      sort,
    },
    {
      save: false,
    }
  );
  return response.data;
}

const queryFactoryForSearchCall = (recordReferenceId, queryText) => {
  let newQueryText = queryText;
  let recordIdToExcludeText = null;
  if (!_.isNil(recordReferenceId)) {
    recordIdToExcludeText = `NOT id:"${recordReferenceId}"`;
    newQueryText = queryTextCurryFactory(queryText || "")(
      recordIdToExcludeText
    )();
  } else {
    // nothing
  }

  return newQueryText;
};

const queryTextCurryFactory = (queryText1) => (queryText2) =>
  queryText2 === undefined
    ? queryText1
    : queryTextCurryFactory(
        `${queryText1} ${queryText1.length ? "AND" : ""} ${queryText2}`.trim()
      );

async function _querySearch({ dataset, query, sort, size }) {
  const save = size == 0 ? false : true;
  const results = await _callSearchApi({
    dataset,
    query,
    sort,
    size,
  });
  if (save) {
    await _updateTaskDataset({ dataset, data: { results, query, sort } });
  }
  return results;
}

async function _paginate({ dataset, size, page }) {
  const pagination = new Pagination({ size, page });

  try {
    await updateViewSettings({ id: dataset.name, data: { loading: true } });
    const results = await _callSearchApi({
      dataset,
      query: dataset.query,
      sort: dataset.sort,
      size,
      from: pagination.from,
    });
    return await _updateTaskDataset({ dataset, data: { results } });
  } finally {
    const { viewMode } = await updateViewSettings({
      id: dataset.name,
      data: { loading: false },
    });
    await _updatePagination({
      id: dataset.name,
      size,
      page,
    });

    _displayQueryParams({
      /**
       * Set different route query params
       */
      query: dataset.query,
      sort: dataset.sort,
      viewMode: viewMode,
      pagination,
    });
  }
}

async function _refreshDatasetAggregations({ dataset }) {
  const { aggregations } = await _querySearch({
    dataset,
    query: dataset.query,
    size: 0,
  });

  return await _updateTaskDataset({
    dataset,
    data: { results: { aggregations } },
  });
}

async function _search({ dataset, query, sort, size }) {
  query = _normalizeSearchQuery({ query: query || {}, dataset });
  sort = sort || dataset.sort || [];
  size = size || Pagination.find(dataset.name).size;
  try {
    await updateViewSettings({ id: dataset.name, data: { loading: true } });
    await _querySearch({ dataset, query, sort, size });
  } finally {
    await updateViewSettings({ id: dataset.name, data: { loading: false } });
  }

  const viewSettings = DatasetViewSettings.find(dataset.name);
  const { page } = await _updatePagination({
    id: dataset.name,
    size,
    page: 1,
  });

  _displayQueryParams({
    /**
     * Set different route query params
     */
    query,
    sort,
    viewMode: viewSettings.viewMode,
    pagination: { size, page },
  });

  const entity = dataset.getTaskDatasetClass();
  return entity.query().withAllRecursive().whereId(dataset.id).first();
}

async function _updateAnnotationProgress({ id, total, aggregations }) {
  return await AnnotationProgress.insertOrUpdate({
    data: {
      id,
      total,
      validated: aggregations.status.Validated,
      discarded: aggregations.status.Discarded,
      annotatedAs: aggregations.annotated_as,
    },
  });
}

async function _persistRecords({ dataset, records }) {
  await ObservationDataset.api().post(
    `/datasets/${dataset.name}/${dataset.task}:bulk`,
    {
      records,
    },
    {
      save: false,
    }
  );
}

async function _updateDatasetRecords({
  dataset,
  records,
  persistBackend = false,
}) {
  if (records.length === 0) {
    return;
  }
  let aggregations = {};
  const entity = dataset.getTaskDatasetClass();
  const arePendingRecords = records.some(
    (record) => record.status === "Edited"
  );
  await updateViewSettings({
    id: dataset.name,
    data: { arePendingRecords },
  });
  const updatedDataset = await entity.update({
    where: dataset.id,
    data: {
      results: {
        ...dataset.results,
        aggregations: {
          ...dataset.results.aggregations,
          ...aggregations,
        },
        records: dataset.results.records.map((record) => {
          const found = records.find((r) => r.id === record.id);
          return found || record;
        }),
      },
    },
  });

  if (persistBackend) {
    try {
      await _persistRecords({
        dataset,
        records,
      });
      _fetchAnnotationProgress(dataset);
    } catch (error) {
      await entity.update({
        where: dataset.id,
        data: dataset,
      });
    }
  }

  return updatedDataset;
}

async function _updateTaskDataset({ dataset, data }) {
  const entity = dataset.getTaskDatasetClass();
  const { globalResults, results } = data;

  let datasetResults = dataset.$toJson().results || {};
  let dataResults = results || {};

  if (globalResults && globalResults.aggregations) {
    datasetResults.aggregations = globalResults.aggregations;
  }

  if (dataResults && dataResults.aggregations) {
    datasetResults.aggregations = initializeObjectDeep(
      datasetResults.aggregations || {}
    );
  }

  await entity.insertOrUpdate({
    where: dataset.id,
    data: {
      ...dataset,
      ...data,
      results: mergeObjectsDeep(datasetResults, dataResults),
    },
  });
  return entity.find(dataset.id);
}

async function _updatePagination({ id, size, page }) {
  const pagination = await Pagination.update({
    where: id,
    data: { size, page },
  });

  return pagination;
}

async function chooseContinueOrCancel(action, dataset, query, sort, size) {
  const notificationAction = async () => {
    await action(dataset, query, sort, size);
    await updateViewSettings({
      id: dataset.name,
      data: { arePendingRecords: false },
    });
  };
  const notificationSettings = {
    message: "Pending actions will be lost when the page is refreshed",
    type: "warning",
    numberOfChars: 20000,
    buttonText: "Ok, got it!",
    async onClick() {
      notificationAction();
    },
  };
  return await Notification.dispatch("notify", notificationSettings);
}

const getters = {
  findByName: () => (name) => {
    const workspace = currentWorkspace($nuxt.$route);
    const ds = ObservationDataset.find([workspace, name]);
    if (ds === null) {
      throw Error("Not found dataset named " + name);
    }

    return ds
      .getTaskDatasetClass()
      .query()
      .withAllRecursive()
      .whereId(ds.id)
      .first();
  },
};

const actions = {
  async updateDatasetRecords(_, { dataset, records }) {
    return await _updateDatasetRecords({
      dataset,
      records,
    });
  },
  async discardAnnotations(_, { dataset, records }) {
    const newRecords = records.map((record) => ({
      ...record,
      selected: false,
      status: "Discarded",
      originStatus: null,
    }));

    let message = "";
    let numberOfChars = 0;
    let typeOfNotification = "";
    try {
      await _updateDatasetRecords({
        dataset,
        records: newRecords,
        persistBackend: true,
      });

      message =
        newRecords.length > 1
          ? `${newRecords.length} records are discarded`
          : `1 record is discarded`;

      numberOfChars = 30;
      typeOfNotification = "success";
    } catch (err) {
      console.log(err);
      message = `${newRecords.length} record(s) could not have been discarded`;
      numberOfChars = 43;
      typeOfNotification = "error";
    } finally {
      Notification.dispatch("notify", {
        message,
        numberOfChars,
        type: typeOfNotification,
      });
    }
  },
  async resetRecords(_, { dataset, records }) {
    const newRecords = records.map((record) => ({
      ...record,
      selected: false,
      status: record.originStatus,
    }));
    return _updateDatasetRecords({
      dataset,
      records: newRecords,
      persistBackend: true,
    });
  },
  async changeStatusToDefault(_, { dataset, records }) {
    const newRecords = records.map((record) => ({
      ...record,
      selected: false,
      status: "Default",
    }));
    const [currentStatus] = records.map((record) =>
      record.status.toLowerCase()
    );
    let message = "";
    let typeOfNotification = "success";
    try {
      await _updateDatasetRecords({
        dataset,
        records: newRecords,
        persistBackend: true,
      });
      message = `1 record is un${currentStatus}`;
    } catch (err) {
      message = `1 record could not be un${currentStatus}`;
      typeOfNotification = "error";
    } finally {
      Notification.dispatch("notify", {
        message,
        type: typeOfNotification,
      });
    }
  },
  async resetAnnotations(_, { dataset, records }) {
    const newRecords = records.map((record) => ({
      ...record,
      annotation: null,
      selected: false,
      status: "Default",
    }));
    return _updateDatasetRecords({
      dataset,
      records: newRecords,
      persistBackend: true,
    });
  },
  async validateAnnotations(_, { dataset, records, agent }) {
    const numberOfRecords = records.length;
    let message = "";
    let numberOfChars = 0;
    let typeOfNotification = "";
    try {
      const newRecords = records.map((record) => ({
        ...record,
        annotation: {
          ...record.annotation,
          agent,
        },
        selected: false,
        status: "Validated",
        originStatus: null,
      }));

      message =
        numberOfRecords > 1
          ? `${numberOfRecords} records are validated`
          : `1 record is validated`;
      numberOfChars = 25;
      typeOfNotification = "success";
      return _updateDatasetRecords({
        dataset,
        records: newRecords,
        persistBackend: true,
      });
    } catch (err) {
      console.log(err);
      message = `${numberOfRecords} record(s) could not have been validated`;
      typeOfNotification = "error";
    } finally {
      Notification.dispatch("notify", {
        message,
        numberOfChars,
        type: typeOfNotification,
      });
    }
  },
  async setUserData(_, { dataset, data }) {
    const metadata = {
      [USER_DATA_METADATA_KEY]: data,
    };
    await ObservationDataset.api().patch(`/datasets/${dataset.name}`, {
      metadata,
    });

    return await dataset.$update({
      where: dataset.id,
      data: {
        ...dataset,
        metadata: {
          ...dataset.metadata,
          ...metadata,
        },
      },
    });
  },
  async onAddNewLabels(context, { datasetId, datasetTask, newLabels }) {
    const { name: datasetName } = getDatasetFromORM(datasetId, datasetTask);

    if (datasetName && datasetTask) {
      const labelsbeforeAddNewLabel = getAllLabelsTextByDatasetId(datasetId);

      const isSomeNewLabelNotInGlobalLabels =
        checkIfSomeNewLabelNotInGlobalLabels(datasetId, newLabels);

      const isSomeNewLabelNotSavedInBack = checkIfSomeNewLabelNotSavedInBack(
        datasetId,
        newLabels
      );

      if (isSomeNewLabelNotInGlobalLabels || isSomeNewLabelNotSavedInBack) {
        try {
          const labels = [
            ...new Set([...labelsbeforeAddNewLabel, ...newLabels]),
          ];
          await context.dispatch("onSaveDatasetSettings", {
            datasetName,
            datasetTask,
            labels,
          });

          // NOTE - delete then init globalLabels to update shortcuts by labels
          deleteAllGlobalLabelModel();
          labels.forEach((newLabel) => {
            upsertNewGlobalLabel({
              datasetId,
              datasetName,
              newLabel,
              isActivate: false,
              isSavedInBack: true,
            });
          });
        } catch (err) {
          const { response } = err;
          if (response === TYPE_OF_FEEDBACK.NOT_ALLOWED_TO_UPDATE_LABELS) {
            console.log(
              "The user is not allowed to update dataset settings labels"
            );
          } else {
            throw new Error("Error on adding new labels");
          }
        }
      } else {
        Notification.dispatch("notify", {
          message: `The labels <b>"${newLabels}"</b> already exist in the list of labels`,
          type: "info",
        });
        throw new Error({ response: TYPE_OF_FEEDBACK.LABEL_ALREADY_EXIST });
      }
    } else {
      console.error(
        `Could not find dataset with name:${datasetName} and task:${datasetTask}`
      );
    }
  },
  async onSaveDatasetSettings(context, { datasetName, datasetTask, labels }) {
    let message = "";
    let typeOfNotification = "";
    let statusCall = null;
    try {
      const data = { label_schema: { labels } };
      await ObservationDataset.api().patch(
        `/datasets/${datasetName}/${datasetTask}/settings`,
        data
      );

      message = "The labels are updated!";
      typeOfNotification = "success";
    } catch (err) {
      const { status } = err.response;
      message = `STATUS:${status} The labels of the dataset ${datasetName} with task ${datasetTask} could not be saved`;
      typeOfNotification = "error";
      statusCall = status;
      if (status === 403) {
        throw { response: TYPE_OF_FEEDBACK.NOT_ALLOWED_TO_UPDATE_LABELS };
      }
    } finally {
      statusCall === 403 ||
        Notification.dispatch("notify", {
          message,
          type: typeOfNotification,
        });
    }
  },
  async deleteDataset(_, { workspace, name: datasetName }) {
    let message = "";
    let typeOfNotification = "";
    let statusCall = null;

    let url = `/datasets/${datasetName}`;
    url += `?workspace=${workspace}`;
    try {
      await ObservationDataset.api().delete(url, {
        delete: [workspace, datasetName],
      });
      message = `${datasetName} have been deleted`;
      typeOfNotification = "success";
    } catch ({ response }) {
      let { status } = response;
      statusCall = status;
      message = `It is not possible to delete ${datasetName}`;
      typeOfNotification = "error";
      if (status === 403) {
        throw { response: TYPE_OF_FEEDBACK.NOT_ALLOWED_TO_UPDATE_LABELS };
      }
    } finally {
      statusCall === 403 ||
        Notification.dispatch("notify", {
          message,
          type: typeOfNotification,
        });
    }
  },

  async refreshAnnotationProgress(_, dataset) {
    return await _fetchAnnotationProgress(dataset);
  },

  async fetchAll() {
    /**
     * Fetch all observation datasets from backend
     */

    return await ObservationDataset.api().get("/datasets/", {
      persistBy: "create",
    });
  },
  async fetchByName(_, name) {
    /**
     * Fetch a observation dataset by name
     */
    const workspace = currentWorkspace($nuxt.$route);
    const ds = await _getOrFetchDataset({ workspace, name });
    const { viewMode } = _configuredRouteParams();
    await _configureDatasetViewSettings(ds.name, viewMode);

    const dataset = await _loadTaskDataset(ds);

    const datasetTask = dataset.task;
    if (datasetTask === "TextClassification") {
      await fetchByNameForTextClassification(dataset);
    } else if (datasetTask === "TokenClassification") {
      await fetchByNameForTokenClassification(dataset);
    } else if (datasetTask === "Text2Text") {
      await fetchByNameForText2Text(dataset);
    }

    return dataset;
  },

  async load(_, dataset) {
    return await _loadTaskDataset(dataset);
  },

  async search(_, { dataset, query, sort, size }) {
    const onSearch = async (dataset, query, sort, size) => {
      const searchResponse = await _search({
        dataset,
        query,
        sort,
        size,
      });
      const records = searchResponse.results?.records;
      initVectorModel(dataset.id, records);
      return searchResponse;
    };
    if (arePendingRecords(dataset.name)) {
      return await chooseContinueOrCancel(onSearch, dataset, query, sort, size);
    }
    await onSearch(dataset, query, sort, size);
  },

  async changeViewMode(_, { dataset, value }) {
    const settings = await updateViewSettings({
      id: dataset.name,
      data: { viewMode: value, visibleRulesList: false },
    });

    _displayQueryParams({
      /**
       * Set different route query params
       */
      query: dataset.query,
      sort: dataset.sort,
      viewMode: value,
      pagination: Pagination.find(dataset.name),
    });

    return settings;
  },

  async paginate(_, { dataset, size, page }) {
    const onPaginate = async (dataset) => {
      const datasetPaginate = await _paginate({ dataset, size, page });
      const records = datasetPaginate.results?.records;
      initVectorModel(dataset.id, records);
    };
    if (arePendingRecords(dataset.name)) {
      return await chooseContinueOrCancel(onPaginate, dataset);
    }
    await onPaginate(dataset);
  },

  async resetSearch(_, { dataset, size }) {
    return await _search({
      dataset,
      query: {},
      sort: [
        {
          id: "status",
          key: "status",
          group: "Status",
          name: "Status",
          order: "desc",
        },
      ],
      size,
    });
  },

  async refresh(_, { dataset }) {
    const onRefresh = async (dataset) => {
      const pagination = Pagination.find(dataset.name);
      const paginatedDataset = await _paginate({
        dataset,
        size: pagination.size,
        page: pagination.page,
      });
      await _refreshDatasetAggregations({ dataset: paginatedDataset });
      await _fetchAnnotationProgress(paginatedDataset);

      const records = paginatedDataset.results?.records;
      initVectorModel(dataset.id, records);
    };
    if (arePendingRecords(dataset.name)) {
      return await chooseContinueOrCancel(onRefresh, dataset);
    }
    await onRefresh(dataset);
  },
};

const fetchByNameForTextClassification = async (dataset) => {
  //TODO - remove this function from this file  && put rules in dedicated ORM table
  await fetchAllRulesAndInsertRulesInTextClassificationORM(dataset);

  await formatLabelsAndInitGlobalLabelsORM(dataset);

  await _updateAnnotationProgress({
    id: dataset.name,
    total: dataset.globalResults.total,
    aggregations: dataset.globalResults.aggregations,
  });
  const records = dataset.results?.records;

  //TODO - next line => labels to remove when will use only initGlobalLabels(dataset) (dataset update with settings)
  const { labels } = await dataset.fetchMetricSummary("dataset_labels");

  const isMultiLabel = records.some((r) => r.multi_label);
  const entity = dataset.getTaskDatasetClass();
  await entity.insertOrUpdate({
    where: dataset.id,
    data: {
      workspace: dataset.workspace,
      name: dataset.name,
      _labels: labels,
      isMultiLabel,
    },
  });
  initVectorModel(dataset.id, records);
};

const fetchByNameForTokenClassification = async (dataset) => {
  await formatLabelsAndInitGlobalLabelsORM(dataset);

  await _updateAnnotationProgress({
    id: dataset.name,
    total: dataset.globalResults.total,
    aggregations: dataset.globalResults.aggregations,
  });
  const records = dataset.results?.records;
  initVectorModel(dataset.id, records);
};

const fetchByNameForText2Text = async (dataset) => {
  await _updateAnnotationProgress({
    id: name,
    total: dataset.globalResults.total,
    aggregations: dataset.globalResults.aggregations,
  });

  const records = dataset.results?.records;
  initVectorModel(dataset.id, records);
};

const initVectorModel = (datasetId, records) => {
  const isDatasetContainsAnyVectors = isAnyKeyInArrayItem(records, "vectors");
  if (isDatasetContainsAnyVectors) {
    const datasetJoinedId = datasetId.join(".");
    const vectorsData = formatVectorsToInsertInModel(datasetJoinedId, records);
    insertDataInVectorModel(vectorsData);
  }
};

const formatVectorsToInsertInModel = (datasetId, records) => {
  const vectorsData = [];
  records.forEach(({ id: recordId, vectors }) => {
    const vectorsByRecord = getVectorsByRecord(datasetId, recordId, vectors);
    vectorsData.push(...vectorsByRecord);
  });
  return vectorsData;
};

const getVectorsByRecord = (datasetId, recordId, vectors) => {
  const vectorsByToInsertInModel = [];
  Object.entries(vectors).forEach(([vectorName, { value: vectorValues }]) => {
    vectorsByToInsertInModel.push({
      dataset_id: datasetId,
      record_id: recordId,
      vector_name: vectorName,
      vector_values: vectorValues,
    });
  });
  return vectorsByToInsertInModel;
};

const insertDataInVectorModel = (vectors) => {
  VectorModel.insertOrUpdate({
    data: vectors,
  });
};

const isAnyKeyInArrayItem = (arrayWithObjItem, key) => {
  const isKeyInItem = (item) => item[key] && Object.keys(item[key]).length;
  return arrayWithObjItem.some(isKeyInItem);
};

const initGlobalLabels = async (
  { id, name: datasetName },
  labels,
  isLabelsSavedInBack
) => {
  deleteAllGlobalLabelModel();

  const joinedDatasetId = id.join(".");
  const formattedLabels = factoryLabelsForGlobalLabelsModel(
    joinedDatasetId,
    datasetName,
    labels,
    isLabelsSavedInBack
  );
  upsertLabelsInGlobalLabelModel(formattedLabels);
};

const fetchLabelsFromSettings = async ({ name, task }) => {
  try {
    let labelsResponse = null;
    await ObservationDataset.api().get(`/datasets/${name}/${task}/settings`, {
      validateStatus: validateStatusForSettings,
      dataTransformer: ({ data }) => {
        const { label_schema } = data;
        labelsResponse = label_schema?.labels || [];
      },
    });
    if (labelsResponse.length === 0) {
      throw { response: TYPE_OF_FEEDBACK.LABEL_SCHEMA_IS_EMPTY };
    }
    return labelsResponse;
  } catch (err) {
    if (err.response === TYPE_OF_FEEDBACK.LABEL_SCHEMA_IS_EMPTY) {
      console.log(`This dataset does not contains any settings`);
      throw { response: TYPE_OF_FEEDBACK.LABEL_SCHEMA_IS_EMPTY };
    }
    const { status } = err.response;
    throw new Error(`STATUS: ${status}, Could not fetch settings`);
  }
};

const formatLabelsAndInitGlobalLabelsORM = async (dataset) => {
<<<<<<< HEAD
  try {
=======
  const { name: datasetName } = dataset;
  try {
    updateLoadingState(datasetName, true);
>>>>>>> d004f9ae
    const { labelsToInsertInORM, isLabelSavedInLabelSchema } =
      await factoryLabelsToInsertInGlobalModelORM(dataset);

    initGlobalLabels(dataset, labelsToInsertInORM, isLabelSavedInLabelSchema);
  } catch (err) {
    console.log(err);
<<<<<<< HEAD
=======
  } finally {
    updateLoadingState(datasetName, false);
>>>>>>> d004f9ae
  }
};

const factoryLabelsToInsertInGlobalModelORM = async (dataset) => {
  let labelsToInsertInORM = null;
  let isLabelSavedInLabelSchema = false;
  try {
    const labels = await fetchLabelsFromSettings(dataset);
    labelsToInsertInORM = labels;
    isLabelSavedInLabelSchema = true;
  } catch (err) {
    if (err.response === TYPE_OF_FEEDBACK.LABEL_SCHEMA_IS_EMPTY) {
      const { labels } = await dataset.fetchMetricSummary("dataset_labels");
      labelsToInsertInORM =
        factoryAggregationLabelsForGlobalLabelsModel(labels);
      isLabelSavedInLabelSchema = false;
    }
  }
  return { labelsToInsertInORM, isLabelSavedInLabelSchema };
};

const factoryLabelsForGlobalLabelsModel = (
  datasetId,
  datasetName,
  labels,
  isSavedInBack = false
) => {
  const shortcuts = getShortcutChars(datasetName);
  const shortcutsLength = shortcuts.length;

  const formattedLabels = labels.map(({ id, name }, index) => {
    return {
      id: id,
      order: index,
      text: name,
      dataset_id: datasetId,
      color_id: index,
      shortcut: index < shortcutsLength ? String(shortcuts[index]) : null,
      is_saved_in_back: isSavedInBack,
    };
  });
  return formattedLabels;
};

const factoryAggregationLabelsForGlobalLabelsModel = (
  aggregationsLabelsModel
) => {
  return (
    aggregationsLabelsModel?.map((label) => {
      return { id: label, name: label };
    }) ?? []
  );
};

const fetchAllRulesAndInsertRulesInTextClassificationORM = async (dataset) => {
  if (!dataset.labelingRules) {
    await dataset.refreshRules();
  }
};

const checkIfSomeNewLabelNotInGlobalLabels = (datasetId, newLabels) => {
  const isNewLabelsNotInGlobalLabelsByItem = newLabels.map(
    (newLabel) => !isLabelTextExistInGlobalLabel(datasetId, newLabel)
  );

  const isSomeNewLabelNotInGlobalLabels =
    isNewLabelsNotInGlobalLabelsByItem.some((value) => value);

  return isSomeNewLabelNotInGlobalLabels;
};

const checkIfSomeNewLabelNotSavedInBack = (datasetId, newLabels) => {
  const isNewLabelsNotSavedInBack = newLabels.map(
    (newLabel) =>
      !isLabelTextExistInGlobalLabelAndSavedInBack(datasetId, newLabel)
  );

  const isSomeNewLabelNotSavedInBack = isNewLabelsNotSavedInBack.some(
    (value) => value
  );

  return isSomeNewLabelNotSavedInBack;
};

const validateStatusForSettings = (status) => {
<<<<<<< HEAD
  switch (true) {
    case status >= 200 && status < 400:
    case status === 404:
      return true;
    default:
      return false;
  }
=======
  if (status >= 200 && status <= 400) return true;
  else if (status === 404) return true;
>>>>>>> d004f9ae
};

const TYPE_OF_FEEDBACK = Object.freeze({
  LABEL_SCHEMA_IS_EMPTY: "LABEL_SCHEMA_IS_EMPTY",
  NOT_ALLOWED_TO_UPDATE_LABELS: "NOT_ALLOWED_TO_UPDATE_LABELS",
<<<<<<< HEAD
  LABEL_ALREADY_EXIST: "LABEL_ALREADY_EXIST",
});

=======
});

const arePendingRecords = (datasetName) => {
  return DatasetViewSettings.find(datasetName).arePendingRecords;
};

>>>>>>> d004f9ae
export default {
  getters,
  actions,
};<|MERGE_RESOLUTION|>--- conflicted
+++ resolved
@@ -17,14 +17,7 @@
 import _ from "lodash";
 import { ObservationDataset, USER_DATA_METADATA_KEY } from "@/models/Dataset";
 import { DatasetViewSettings, Pagination } from "@/models/DatasetViewSettings";
-<<<<<<< HEAD
 import { getShortcutChars } from "@/models/viewSettings.queries";
-=======
-import {
-  updateLoadingState,
-  getShortcutChars,
-} from "@/models/viewSettings.queries";
->>>>>>> d004f9ae
 import { AnnotationProgress } from "@/models/AnnotationProgress";
 import { currentWorkspace } from "@/models/Workspace";
 import { Base64 } from "js-base64";
@@ -1081,24 +1074,13 @@
 };
 
 const formatLabelsAndInitGlobalLabelsORM = async (dataset) => {
-<<<<<<< HEAD
   try {
-=======
-  const { name: datasetName } = dataset;
-  try {
-    updateLoadingState(datasetName, true);
->>>>>>> d004f9ae
     const { labelsToInsertInORM, isLabelSavedInLabelSchema } =
       await factoryLabelsToInsertInGlobalModelORM(dataset);
 
     initGlobalLabels(dataset, labelsToInsertInORM, isLabelSavedInLabelSchema);
   } catch (err) {
     console.log(err);
-<<<<<<< HEAD
-=======
-  } finally {
-    updateLoadingState(datasetName, false);
->>>>>>> d004f9ae
   }
 };
 
@@ -1184,7 +1166,6 @@
 };
 
 const validateStatusForSettings = (status) => {
-<<<<<<< HEAD
   switch (true) {
     case status >= 200 && status < 400:
     case status === 404:
@@ -1192,27 +1173,18 @@
     default:
       return false;
   }
-=======
-  if (status >= 200 && status <= 400) return true;
-  else if (status === 404) return true;
->>>>>>> d004f9ae
 };
 
 const TYPE_OF_FEEDBACK = Object.freeze({
   LABEL_SCHEMA_IS_EMPTY: "LABEL_SCHEMA_IS_EMPTY",
   NOT_ALLOWED_TO_UPDATE_LABELS: "NOT_ALLOWED_TO_UPDATE_LABELS",
-<<<<<<< HEAD
   LABEL_ALREADY_EXIST: "LABEL_ALREADY_EXIST",
 });
 
-=======
-});
-
 const arePendingRecords = (datasetName) => {
   return DatasetViewSettings.find(datasetName).arePendingRecords;
 };
 
->>>>>>> d004f9ae
 export default {
   getters,
   actions,
